#[macro_use]
extern crate pretty_assertions;

extern crate bumpalo;
extern crate roc_collections;
extern crate roc_load;
extern crate roc_module;

#[macro_use]
extern crate indoc;

#[cfg(test)]
mod cli_run {
    use cli_utils::helpers::{
        example_file, examples_dir, extract_valgrind_errors, fixture_file, fixtures_dir,
        known_bad_file, run_cmd, run_roc, run_with_valgrind, Out, ValgrindError,
        ValgrindErrorXWhat,
    };
    use indoc::indoc;
    use roc_test_utils::assert_multiline_str_eq;
    use serial_test::serial;
    use std::path::{Path, PathBuf};

    #[cfg(not(debug_assertions))]
    use roc_collections::all::MutMap;

    #[cfg(all(target_os = "linux", target_arch = "x86_64"))]
    const TEST_SURGICAL_LINKER: bool = true;

    // Surgical linker currently only supports linux x86_64.
    #[cfg(not(all(target_os = "linux", target_arch = "x86_64")))]
    const TEST_SURGICAL_LINKER: bool = false;

    #[cfg(not(target_os = "macos"))]
    const ALLOW_VALGRIND: bool = true;

    // Disallow valgrind on macOS by default, because it reports a ton
    // of false positives. For local development on macOS, feel free to
    // change this to true!
    #[cfg(target_os = "macos")]
    const ALLOW_VALGRIND: bool = false;

    #[derive(Debug, PartialEq, Eq)]
    struct Example<'a> {
        filename: &'a str,
        executable_filename: &'a str,
        stdin: &'a [&'a str],
        input_file: Option<&'a str>,
        expected_ending: &'a str,
        use_valgrind: bool,
    }

    fn strip_colors(str: &str) -> String {
        use roc_reporting::report::ANSI_STYLE_CODES;
        str.replace(ANSI_STYLE_CODES.red, "")
            .replace(ANSI_STYLE_CODES.green, "")
            .replace(ANSI_STYLE_CODES.yellow, "")
            .replace(ANSI_STYLE_CODES.blue, "")
            .replace(ANSI_STYLE_CODES.magenta, "")
            .replace(ANSI_STYLE_CODES.cyan, "")
            .replace(ANSI_STYLE_CODES.white, "")
            .replace(ANSI_STYLE_CODES.bold, "")
            .replace(ANSI_STYLE_CODES.underline, "")
            .replace(ANSI_STYLE_CODES.reset, "")
    }

    fn check_compile_error(file: &Path, flags: &[&str], expected: &str) {
        let compile_out = run_roc(&[&["check", file.to_str().unwrap()], flags].concat());
        let err = compile_out.stdout.trim();
        let err = strip_colors(err);
        assert_multiline_str_eq!(err, expected.into());
    }

    fn check_format_check_as_expected(file: &Path, expects_success_exit_code: bool) {
        let flags = &["--check"];
        let out = run_roc(&[&["format", file.to_str().unwrap()], &flags[..]].concat());
        if expects_success_exit_code {
            assert!(out.status.success());
        } else {
            assert!(!out.status.success());
        }
    }

    fn build_example(file: &Path, flags: &[&str]) -> Out {
        let compile_out = run_roc(&[&["build", file.to_str().unwrap()], flags].concat());
        if !compile_out.stderr.is_empty() {
            panic!("roc build had stderr: {}", compile_out.stderr);
        }

        assert!(compile_out.status.success(), "bad status {:?}", compile_out);

        compile_out
    }

    fn check_output_with_stdin(
        file: &Path,
        stdin: &[&str],
        executable_filename: &str,
        flags: &[&str],
        input_file: Option<PathBuf>,
        expected_ending: &str,
        use_valgrind: bool,
    ) {
        let mut all_flags = vec![];
        all_flags.extend_from_slice(flags);

        if use_valgrind {
            all_flags.extend_from_slice(&["--valgrind"]);
        }

        build_example(file, &all_flags[..]);

        let out = if use_valgrind && ALLOW_VALGRIND {
            let (valgrind_out, raw_xml) = if let Some(input_file) = input_file {
                run_with_valgrind(
                    stdin,
                    &[
                        file.with_file_name(executable_filename).to_str().unwrap(),
                        input_file.to_str().unwrap(),
                    ],
                )
            } else {
                run_with_valgrind(
                    stdin,
                    &[file.with_file_name(executable_filename).to_str().unwrap()],
                )
            };

            if valgrind_out.status.success() {
                let memory_errors = extract_valgrind_errors(&raw_xml).unwrap_or_else(|err| {
                    panic!("failed to parse the `valgrind` xml output. Error was:\n\n{:?}\n\nvalgrind xml was: \"{}\"\n\nvalgrind stdout was: \"{}\"\n\nvalgrind stderr was: \"{}\"", err, raw_xml, valgrind_out.stdout, valgrind_out.stderr);
                });

                if !memory_errors.is_empty() {
                    for error in memory_errors {
                        let ValgrindError {
                            kind,
                            what: _,
                            xwhat,
                        } = error;
                        println!("Valgrind Error: {}\n", kind);

                        if let Some(ValgrindErrorXWhat {
                            text,
                            leakedbytes: _,
                            leakedblocks: _,
                        }) = xwhat
                        {
                            println!("    {}", text);
                        }
                    }
                    panic!("Valgrind reported memory errors");
                }
            } else {
                let exit_code = match valgrind_out.status.code() {
                    Some(code) => format!("exit code {}", code),
                    None => "no exit code".to_string(),
                };

                panic!("`valgrind` exited with {}. valgrind stdout was: \"{}\"\n\nvalgrind stderr was: \"{}\"", exit_code, valgrind_out.stdout, valgrind_out.stderr);
            }

            valgrind_out
        } else if let Some(input_file) = input_file {
            run_cmd(
                file.with_file_name(executable_filename).to_str().unwrap(),
                stdin,
                &[input_file.to_str().unwrap()],
            )
        } else {
            run_cmd(
                file.with_file_name(executable_filename).to_str().unwrap(),
                stdin,
                &[],
            )
        };
        if !&out.stdout.ends_with(expected_ending) {
            panic!(
                "expected output to end with {:?} but instead got {:#?}",
                expected_ending, out.stdout
            );
        }
        assert!(out.status.success());
    }

    #[cfg(feature = "wasm32-cli-run")]
    fn check_wasm_output_with_stdin(
        file: &Path,
        stdin: &[&str],
        executable_filename: &str,
        flags: &[&str],
        input_file: Option<PathBuf>,
        expected_ending: &str,
    ) {
        assert_eq!(input_file, None, "Wasm does not support input files");
        let mut flags = flags.to_vec();
        flags.push("--target=wasm32");

        let compile_out = run_roc(&[&["build", file.to_str().unwrap()], flags.as_slice()].concat());
        if !compile_out.stderr.is_empty() {
            panic!("{}", compile_out.stderr);
        }

        assert!(compile_out.status.success(), "bad status {:?}", compile_out);

        let path = file.with_file_name(executable_filename);
        let stdout = crate::run_with_wasmer(&path, stdin);

        if !stdout.ends_with(expected_ending) {
            panic!(
                "expected output to end with {:?} but instead got {:#?}",
                expected_ending, stdout
            );
        }
    }
    /// This macro does two things.
    ///
    /// First, it generates and runs a separate test for each of the given
    /// Example expressions. Each of these should test a particular .roc file
    /// in the examples/ directory.
    ///
    /// Second, it generates an extra test which (non-recursively) traverses the
    /// examples/ directory and verifies that each of the .roc files in there
    /// has had a corresponding test generated in the previous step. This test
    /// will fail if we ever add a new .roc file to examples/ and forget to
    /// add a test for it here!
    macro_rules! examples {
        ($($test_name:ident:$name:expr => $example:expr,)+) => {
            $(
                #[test]
                fn $test_name() {
                    let dir_name = $name;
                    let example = $example;
                    let file_name = example_file(dir_name, example.filename);

                    match example.executable_filename {
                        "helloWeb" => {
                            // this is a web webassembly example, but we don't test with JS at the moment
                            eprintln!("WARNING: skipping testing example {} because the test is broken right now!", example.filename);
                            return;
                        }
                        "helloSwift" => {
                            if cfg!(not(target_os = "macos")) {
                                eprintln!("WARNING: skipping testing example {} because it only works on MacOS.", example.filename);
                                return;
                            }
                        }
<<<<<<< HEAD
                        "hello-crystal" => {
                            let script_path = example_file(dir_name, "get-flags.sh");
                            let script_out = run_cmd(&script_path.into_os_string().into_string().unwrap(), &[], &[]);

                            std::env::set_var("ROC_LINK_FLAGS", script_out.stdout);
=======
                        "hello-gui" => {
                            // Since this one requires opening a window, we do `roc build` on it but don't run it.
                            if cfg!(all(target_os = "linux", target_arch = "x86_64")) {
                                // The surgical linker can successfully link this on Linux, but the legacy linker errors!
                                build_example(&file_name, &["--optimize", "--roc-linker"]);
                            } else {
                                build_example(&file_name, &["--optimize"]);
                            }

                            return;
>>>>>>> 0fe7e784
                        }
                        _ => {}
                    }

                    // Check with and without optimizations
                    check_output_with_stdin(
                        &file_name,
                        example.stdin,
                        example.executable_filename,
                        &[],
                        example.input_file.and_then(|file| Some(example_file(dir_name, file))),
                        example.expected_ending,
                        example.use_valgrind,
                    );

                    // This is mostly because the false interpreter is still very slow -
                    // 25s for the cli tests is just not acceptable during development!
                    #[cfg(not(debug_assertions))]
                    check_output_with_stdin(
                        &file_name,
                        example.stdin,
                        example.executable_filename,
                        &["--optimize"],
                        example.input_file.and_then(|file| Some(example_file(dir_name, file))),
                        example.expected_ending,
                        example.use_valgrind,
                    );

                    // Also check with the surgical linker.

                    if TEST_SURGICAL_LINKER {
                        check_output_with_stdin(
                            &file_name,
                            example.stdin,
                            example.executable_filename,
                            &["--roc-linker"],
                            example.input_file.and_then(|file| Some(example_file(dir_name, file))),
                            example.expected_ending,
                            example.use_valgrind,
                        );
                    }

                    match example.executable_filename {
                        "hello-crystal" => {
                            std::env::remove_var("ROC_LINK_FLAGS");
                        }
                        _ => {}
                    }
                }
            )*

            #[test]
            #[cfg(not(debug_assertions))]
            fn all_examples_have_tests() {
                let mut all_examples: MutMap<&str, Example<'_>> = MutMap::default();

                $(
                    all_examples.insert($name, $example);
                )*

                check_for_tests("../examples", &mut all_examples);
            }
        }
    }

    // examples! macro format:
    //
    // "name-of-subdirectory-inside-examples-dir" => [
    //     test_name_1: Example {
    //         ...
    //     },
    //     test_name_2: Example {
    //         ...
    //     },
    // ]
    examples! {
        helloWorld:"hello-world" => Example {
            filename: "helloWorld.roc",
            executable_filename: "helloWorld",
            stdin: &[],
            input_file: None,
            expected_ending:"Hello, World!\n",
            use_valgrind: true,
        },
        helloC:"hello-world/c-platform" => Example {
            filename: "helloC.roc",
            executable_filename: "helloC",
            stdin: &[],
            input_file: None,
            expected_ending:"Hello, World!\n",
            use_valgrind: true,
        },
        helloZig:"hello-world/zig-platform" => Example {
            filename: "helloZig.roc",
            executable_filename: "helloZig",
            stdin: &[],
            input_file: None,
            expected_ending:"Hello, World!\n",
            use_valgrind: true,
        },
        helloRust:"hello-world/rust-platform" => Example {
            filename: "helloRust.roc",
            executable_filename: "helloRust",
            stdin: &[],
            input_file: None,
            expected_ending:"Hello, World!\n",
            use_valgrind: true,
        },
<<<<<<< HEAD
        hello_crystal:"hello-crystal" => Example {
            filename: "Hello.roc",
            executable_filename: "hello-crystal",
            stdin: &[],
            input_file: None,
            expected_ending:"Hello Crystal, meet Roc\n",
            use_valgrind: true,
        },
        hello_web:"hello-web" => Example {
            filename: "Hello.roc",
            executable_filename: "hello-web",
=======
        helloSwift:"hello-world/swift-platform" => Example {
            filename: "helloSwift.roc",
            executable_filename: "helloSwift",
            stdin: &[],
            input_file: None,
            expected_ending:"Hello, World!\n",
            use_valgrind: true,
        },
        helloWeb:"hello-world/web-platform" => Example {
            filename: "helloWeb.roc",
            executable_filename: "helloWeb",
>>>>>>> 0fe7e784
            stdin: &[],
            input_file: None,
            expected_ending:"Hello, World!\n",
            use_valgrind: true,
        },
        fib:"algorithms" => Example {
            filename: "fibonacci.roc",
            executable_filename: "fibonacci",
            stdin: &[],
            input_file: None,
            expected_ending:"55\n",
            use_valgrind: true,
        },
        gui:"gui" => Example {
            filename: "Hello.roc",
            executable_filename: "hello-gui",
            stdin: &[],
            input_file: None,
            expected_ending: "",
            use_valgrind: false,
        },
        quicksort:"algorithms" => Example {
            filename: "quicksort.roc",
            executable_filename: "quicksort",
            stdin: &[],
            input_file: None,
            expected_ending: "[0, 0, 0, 0, 0, 0, 0, 0, 0, 1, 1, 1, 1, 1, 1, 1, 1, 1, 2, 2]\n",
            use_valgrind: true,
        },
        // shared_quicksort:"shared-quicksort" => Example {
        //     filename: "Quicksort.roc",
        //     executable_filename: "quicksort",
        //     stdin: &[],
        //     input_file: None,
        //     expected_ending: "[0, 0, 0, 0, 0, 0, 0, 0, 0, 1, 1, 1, 1, 1, 1, 1, 1, 1, 2, 2]\n",
        //     use_valgrind: true,
        // },
        effects:"interactive" => Example {
            filename: "effects.roc",
            executable_filename: "effects",
            stdin: &["hi there!"],
            input_file: None,
            expected_ending: "hi there!\nIt is known\n",
            use_valgrind: true,
        },
        // tea:"tea" => Example {
        //     filename: "Main.roc",
        //     executable_filename: "tea-example",
        //     stdin: &[],
        //     input_file: None,
        //     expected_ending: "",
        //     use_valgrind: true,
        // },
        cli:"interactive" => Example {
            filename: "form.roc",
            executable_filename: "form",
            stdin: &["Giovanni\n", "Giorgio\n"],
            input_file: None,
            expected_ending: "Hi, Giovanni Giorgio! 👋\n",
            use_valgrind: true,
        },
        tui:"interactive" => Example {
            filename: "tui.roc",
            executable_filename: "tui",
            stdin: &["foo\n"], // NOTE: adding more lines leads to memory leaks
            input_file: None,
            expected_ending: "Hello Worldfoo!\n",
            use_valgrind: true,
        },
        // custom_malloc:"custom-malloc" => Example {
        //     filename: "Main.roc",
        //     executable_filename: "custom-malloc-example",
        //     stdin: &[],
        //     input_file: None,
        //     expected_ending: "ms!\nThe list was small!\n",
        //     use_valgrind: true,
        // },
        // task:"task" => Example {
        //     filename: "Main.roc",
        //     executable_filename: "task-example",
        //     stdin: &[],
        //     input_file: None,
        //     expected_ending: "successfully wrote to file\n",
        //     use_valgrind: true,
        // },
        false_interpreter:"false-interpreter" => {
            Example {
                filename: "False.roc",
                executable_filename: "false",
                stdin: &[],
                input_file: Some("examples/hello.false"),
                expected_ending:"Hello, World!\n",
                use_valgrind: true,
            }
        },
    }

    macro_rules! benchmarks {
        ($($test_name:ident => $benchmark:expr,)+) => {

            $(
                #[test]
                #[cfg_attr(not(debug_assertions), serial(benchmark))]
                #[cfg(all(not(feature = "wasm32-cli-run"), not(feature = "i386-cli-run")))]
                fn $test_name() {
                    let benchmark = $benchmark;
                    let file_name = examples_dir("benchmarks").join(benchmark.filename);

                    // TODO fix QuicksortApp and then remove this!
                    match benchmark.filename {
                        "QuicksortApp.roc" => {
                            eprintln!("WARNING: skipping testing benchmark {} because the test is broken right now!", benchmark.filename);
                            return;
                        }
                        _ => {}
                    }

                    // Check with and without optimizations
                    check_output_with_stdin(
                        &file_name,
                        benchmark.stdin,
                        benchmark.executable_filename,
                        &[],
                        benchmark.input_file.and_then(|file| Some(examples_dir("benchmarks").join(file))),
                        benchmark.expected_ending,
                        benchmark.use_valgrind,
                    );

                    check_output_with_stdin(
                        &file_name,
                        benchmark.stdin,
                        benchmark.executable_filename,
                        &["--optimize"],
                        benchmark.input_file.and_then(|file| Some(examples_dir("benchmarks").join(file))),
                        benchmark.expected_ending,
                        benchmark.use_valgrind,
                    );
                }

            )*

            #[cfg(feature = "wasm32-cli-run")]
            mod wasm32 {
                use super::*;
            $(
                #[test]
                #[cfg_attr(not(debug_assertions), serial(benchmark))]
                fn $test_name() {
                    let benchmark = $benchmark;
                    let file_name = examples_dir("benchmarks").join(benchmark.filename);

                    // TODO fix QuicksortApp and then remove this!
                    match benchmark.filename {
                        "QuicksortApp.roc"  => {
                            eprintln!("WARNING: skipping testing benchmark {} because the test is broken right now!", benchmark.filename);
                            return;
                        }
                        _ => {}
                    }

                    // Check with and without optimizations
                    check_wasm_output_with_stdin(
                        &file_name,
                        benchmark.stdin,
                        benchmark.executable_filename,
                        &[],
                        benchmark.input_file.and_then(|file| Some(examples_dir("benchmarks").join(file))),
                        benchmark.expected_ending,
                    );

                    check_wasm_output_with_stdin(
                        &file_name,
                        benchmark.stdin,
                        benchmark.executable_filename,
                        &["--optimize"],
                        benchmark.input_file.and_then(|file| Some(examples_dir("benchmarks").join(file))),
                        benchmark.expected_ending,
                    );
                }
            )*
            }

            #[cfg(feature = "i386-cli-run")]
            mod i386 {
                use super::*;
            $(
                #[test]
                #[cfg_attr(not(debug_assertions), serial(benchmark))]
                fn $test_name() {
                    let benchmark = $benchmark;
                    let file_name = examples_dir("benchmarks").join(benchmark.filename);

                    // TODO fix QuicksortApp and then remove this!
                    match benchmark.filename {
                        "QuicksortApp.roc" => {
                            eprintln!("WARNING: skipping testing benchmark {} because the test is broken right now!", benchmark.filename);
                            return;
                        }
                        _ => {}
                    }

                    // Check with and without optimizations
                    check_output_with_stdin(
                        &file_name,
                        benchmark.stdin,
                        benchmark.executable_filename,
                        &["--target=x86_32"],
                        benchmark.input_file.and_then(|file| Some(examples_dir("benchmarks").join(file))),
                        benchmark.expected_ending,
                        benchmark.use_valgrind,
                    );

                    check_output_with_stdin(
                        &file_name,
                        benchmark.stdin,
                        benchmark.executable_filename,
                        &["--target=x86_32", "--optimize"],
                        benchmark.input_file.and_then(|file| Some(examples_dir("benchmarks").join(file))),
                        benchmark.expected_ending,
                        benchmark.use_valgrind,
                    );
                }
            )*
            }

            #[test]
            #[cfg(not(debug_assertions))]
            fn all_benchmarks_have_tests() {
                let mut all_benchmarks: MutMap<&str, Example<'_>> = MutMap::default();

                $(
                    let benchmark = $benchmark;

                    all_benchmarks.insert(benchmark.filename, benchmark);
                )*

                check_for_benchmarks("../examples/benchmarks", &mut all_benchmarks);
            }
        }
    }

    benchmarks! {
            nqueens => Example {
                filename: "NQueens.roc",
                executable_filename: "nqueens",
                stdin: &["6"],
                input_file: None,
                expected_ending: "4\n",
                use_valgrind: true,
            },
            cfold => Example {
                filename: "CFold.roc",
                executable_filename: "cfold",
                stdin: &["3"],
                input_file: None,
                expected_ending: "11 & 11\n",
                use_valgrind: true,
            },
            deriv => Example {
                filename: "Deriv.roc",
                executable_filename: "deriv",
                stdin: &["2"],
                input_file: None,
                expected_ending: "1 count: 6\n2 count: 22\n",
                use_valgrind: true,
            },
            rbtree_ck => Example {
                filename: "RBTreeCk.roc",
                executable_filename: "rbtree-ck",
                stdin: &["100"],
                input_file: None,
                expected_ending: "10\n",
                use_valgrind: true,
            },
            rbtree_insert => Example {
                filename: "RBTreeInsert.roc",
                executable_filename: "rbtree-insert",
                stdin: &[],
                input_file: None,
                expected_ending: "Node Black 0 {} Empty Empty\n",
                use_valgrind: true,
            },
    //        rbtree_del => Example {
    //            filename: "RBTreeDel.roc",
    //            executable_filename: "rbtree-del",
    //            stdin: &["420"],
    //            input_file: None,
    //            expected_ending: "30\n",
    //            use_valgrind: true,
    //        },
            astar => Example {
                filename: "TestAStar.roc",
                executable_filename: "test-astar",
                stdin: &[],
                input_file: None,
                expected_ending: "True\n",
                use_valgrind: false,
            },
            base64 => Example {
                filename: "TestBase64.roc",
                executable_filename: "test-base64",
                stdin: &[],
                input_file: None,
                expected_ending: "encoded: SGVsbG8gV29ybGQ=\ndecoded: Hello World\n",
                use_valgrind: true,
            },
            closure => Example {
                filename: "Closure.roc",
                executable_filename: "closure",
                stdin: &[],
                input_file: None,
                expected_ending: "",
                use_valgrind: true,
            },
            issue2279 => Example {
                filename: "Issue2279.roc",
                executable_filename: "issue2279",
                stdin: &[],
                input_file: None,
                expected_ending: "Hello, world!\n",
                use_valgrind: true,
            },
            quicksort_app => Example {
                filename: "QuicksortApp.roc",
                executable_filename: "quicksortapp",
                stdin: &[],
                input_file: None,
                expected_ending: "todo put the correct quicksort answer here",
                use_valgrind: true,
            },
        }

    #[cfg(not(debug_assertions))]
    fn check_for_tests(examples_dir: &str, all_examples: &mut MutMap<&str, Example<'_>>) {
        let entries = std::fs::read_dir(examples_dir).unwrap_or_else(|err| {
            panic!(
                "Error trying to read {} as an examples directory: {}",
                examples_dir, err
            );
        });

        for entry in entries {
            let entry = entry.unwrap();

            if entry.file_type().unwrap().is_dir() {
                let example_dir_name = entry.file_name().into_string().unwrap();

                // TODO: Improve this with a more-dynamic approach. (Read all subdirectories?)
                // Some hello-world examples live in nested directories
                if example_dir_name == "hello-world" {
                    for sub_dir in [
                        "c-platform",
                        "rust-platform",
                        "swift-platform",
                        "web-platform",
                        "zig-platform",
                    ] {
                        all_examples.remove(format!("{}/{}", example_dir_name, sub_dir).as_str()).unwrap_or_else(|| {
                            panic!("The example directory {}/{}/{} does not have any corresponding tests in cli_run. Please add one, so if it ever stops working, we'll know about it right away!", examples_dir, example_dir_name, sub_dir);
                        });
                    }
                }

                // We test benchmarks separately
                if example_dir_name != "benchmarks" {
                    all_examples.remove(example_dir_name.as_str()).unwrap_or_else(|| {
                    panic!("The example directory {}/{} does not have any corresponding tests in cli_run. Please add one, so if it ever stops working, we'll know about it right away!", examples_dir, example_dir_name);
                });
                }
            }
        }

        assert_eq!(all_examples, &mut MutMap::default());
    }

    #[cfg(not(debug_assertions))]
    fn check_for_benchmarks(benchmarks_dir: &str, all_benchmarks: &mut MutMap<&str, Example<'_>>) {
        use std::ffi::OsStr;
        use std::fs::File;
        use std::io::Read;

        let entries = std::fs::read_dir(benchmarks_dir).unwrap_or_else(|err| {
            panic!(
                "Error trying to read {} as a benchmark directory: {}",
                benchmarks_dir, err
            );
        });

        for entry in entries {
            let entry = entry.unwrap();
            let path = entry.path();

            if let Some("roc") = path.extension().and_then(OsStr::to_str) {
                let benchmark_file_name = entry.file_name().into_string().unwrap();

                // Verify that this is an app module by reading the first 3
                // bytes of the file.
                let buf: &mut [u8] = &mut [0, 0, 0];
                let mut file = File::open(path).unwrap();

                file.read_exact(buf).unwrap();

                // Only app modules in this directory are considered benchmarks.
                if "app".as_bytes() == buf && !benchmark_file_name.contains("RBTreeDel") {
                    all_benchmarks.remove(benchmark_file_name.as_str()).unwrap_or_else(|| {
                        panic!("The benchmark {}/{} does not have any corresponding tests in cli_run. Please add one, so if it ever stops working, we'll know about it right away!", benchmarks_dir, benchmark_file_name);
                    });
                }
            }
        }

        assert_eq!(all_benchmarks, &mut MutMap::default());
    }

    #[test]
    #[serial(multi_dep_str)]
    fn run_multi_dep_str_unoptimized() {
        check_output_with_stdin(
            &fixture_file("multi-dep-str", "Main.roc"),
            &[],
            "multi-dep-str",
            &[],
            None,
            "I am Dep2.str2\n",
            true,
        );
    }

    #[test]
    #[serial(multi_dep_str)]
    fn run_multi_dep_str_optimized() {
        check_output_with_stdin(
            &fixture_file("multi-dep-str", "Main.roc"),
            &[],
            "multi-dep-str",
            &["--optimize"],
            None,
            "I am Dep2.str2\n",
            true,
        );
    }

    #[test]
    #[serial(multi_dep_thunk)]
    fn run_multi_dep_thunk_unoptimized() {
        check_output_with_stdin(
            &fixture_file("multi-dep-thunk", "Main.roc"),
            &[],
            "multi-dep-thunk",
            &[],
            None,
            "I am Dep2.value2\n",
            true,
        );
    }

    #[test]
    #[serial(multi_dep_thunk)]
    fn run_multi_dep_thunk_optimized() {
        check_output_with_stdin(
            &fixture_file("multi-dep-thunk", "Main.roc"),
            &[],
            "multi-dep-thunk",
            &["--optimize"],
            None,
            "I am Dep2.value2\n",
            true,
        );
    }

    #[test]
    fn known_type_error() {
        check_compile_error(
            &known_bad_file("TypeError.roc"),
            &[],
            indoc!(
                r#"
                ── UNRECOGNIZED NAME ───────────────────────────────────────────────────────────

                I cannot find a `d` value

                10│      _ <- await (line d)
                                          ^

                Did you mean one of these?

                    U8
                    Ok
                    I8
                    F64

                ────────────────────────────────────────────────────────────────────────────────"#
            ),
        );
    }

    #[test]
    fn exposed_not_defined() {
        check_compile_error(
            &known_bad_file("ExposedNotDefined.roc"),
            &[],
            indoc!(
                r#"
                ── MISSING DEFINITION ──────────────────────────────────────────────────────────

                bar is listed as exposed, but it isn't defined in this module.

                You can fix this by adding a definition for bar, or by removing it
                from exposes.

                ────────────────────────────────────────────────────────────────────────────────"#
            ),
        );
    }

    #[test]
    fn unused_import() {
        check_compile_error(
            &known_bad_file("UnusedImport.roc"),
            &[],
            indoc!(
                r#"
                ── UNUSED IMPORT ───────────────────────────────────────────────────────────────

                Nothing from Symbol is used in this module.

                3│      imports [ Symbol.{ Ident } ]
                                  ^^^^^^^^^^^^^^^^

                Since Symbol isn't used, you don't need to import it.

                ────────────────────────────────────────────────────────────────────────────────"#
            ),
        );
    }

    #[test]
    fn unknown_generates_with() {
        check_compile_error(
            &known_bad_file("UnknownGeneratesWith.roc"),
            &[],
            indoc!(
                r#"
                ── UNKNOWN GENERATES FUNCTION ──────────────────────────────────────────────────

                I don't know how to generate the foobar function.

                4│      generates Effect with [ after, map, always, foobar ]
                                                                    ^^^^^^

                Only specific functions like `after` and `map` can be generated.Learn
                more about hosted modules at TODO.

                ────────────────────────────────────────────────────────────────────────────────"#
            ),
        );
    }

    #[test]
    fn format_check_good() {
        check_format_check_as_expected(&fixture_file("format", "Formatted.roc"), true);
    }

    #[test]
    fn format_check_reformatting_needed() {
        check_format_check_as_expected(&fixture_file("format", "NotFormatted.roc"), false);
    }

    #[test]
    fn format_check_folders() {
        // This fails, because "NotFormatted.roc" is present in this folder
        check_format_check_as_expected(&fixtures_dir("format"), false);

        // This doesn't fail, since only "Formatted.roc" and non-roc files are present in this folder
        check_format_check_as_expected(&fixtures_dir("format/formatted_directory"), true);
    }
}

#[allow(dead_code)]
fn run_with_wasmer(wasm_path: &std::path::Path, stdin: &[&str]) -> String {
    use std::io::Write;
    use wasmer::{Instance, Module, Store};

    //    std::process::Command::new("cp")
    //        .args(&[
    //            wasm_path.to_str().unwrap(),
    //            "/home/folkertdev/roc/wasm/nqueens.wasm",
    //        ])
    //        .output()
    //        .unwrap();

    let store = Store::default();
    let module = Module::from_file(&store, &wasm_path).unwrap();

    let mut fake_stdin = wasmer_wasi::Pipe::new();
    let fake_stdout = wasmer_wasi::Pipe::new();
    let fake_stderr = wasmer_wasi::Pipe::new();

    for line in stdin {
        write!(fake_stdin, "{}", line).unwrap();
    }

    // First, we create the `WasiEnv`
    use wasmer_wasi::WasiState;
    let mut wasi_env = WasiState::new("hello")
        .stdin(Box::new(fake_stdin))
        .stdout(Box::new(fake_stdout))
        .stderr(Box::new(fake_stderr))
        .finalize()
        .unwrap();

    // Then, we get the import object related to our WASI
    // and attach it to the Wasm instance.
    let import_object = wasi_env
        .import_object(&module)
        .unwrap_or_else(|_| wasmer::imports!());

    let instance = Instance::new(&module, &import_object).unwrap();

    let start = instance.exports.get_function("_start").unwrap();

    match start.call(&[]) {
        Ok(_) => read_wasi_stdout(wasi_env),
        Err(e) => {
            use wasmer_wasi::WasiError;
            match e.downcast::<WasiError>() {
                Ok(WasiError::Exit(0)) => {
                    // we run the `_start` function, so exit(0) is expected
                    read_wasi_stdout(wasi_env)
                }
                other => format!("Something went wrong running a wasm test: {:?}", other),
            }
        }
    }
}

#[allow(dead_code)]
fn read_wasi_stdout(wasi_env: wasmer_wasi::WasiEnv) -> String {
    let mut state = wasi_env.state.lock().unwrap();

    match state.fs.stdout_mut() {
        Ok(Some(stdout)) => {
            let mut buf = String::new();
            stdout.read_to_string(&mut buf).unwrap();

            buf
        }
        _ => todo!(),
    }
}<|MERGE_RESOLUTION|>--- conflicted
+++ resolved
@@ -245,13 +245,12 @@
                                 return;
                             }
                         }
-<<<<<<< HEAD
                         "hello-crystal" => {
                             let script_path = example_file(dir_name, "get-flags.sh");
                             let script_out = run_cmd(&script_path.into_os_string().into_string().unwrap(), &[], &[]);
 
                             std::env::set_var("ROC_LINK_FLAGS", script_out.stdout);
-=======
+                        }
                         "hello-gui" => {
                             // Since this one requires opening a window, we do `roc build` on it but don't run it.
                             if cfg!(all(target_os = "linux", target_arch = "x86_64")) {
@@ -262,7 +261,6 @@
                             }
 
                             return;
->>>>>>> 0fe7e784
                         }
                         _ => {}
                     }
@@ -371,19 +369,14 @@
             expected_ending:"Hello, World!\n",
             use_valgrind: true,
         },
-<<<<<<< HEAD
-        hello_crystal:"hello-crystal" => Example {
-            filename: "Hello.roc",
-            executable_filename: "hello-crystal",
+        helloCrystal:"hello-world/crystal-platform" => Example {
+            filename: "helloCrystal.roc",
+            executable_filename: "helloCrystal",
             stdin: &[],
             input_file: None,
             expected_ending:"Hello Crystal, meet Roc\n",
             use_valgrind: true,
         },
-        hello_web:"hello-web" => Example {
-            filename: "Hello.roc",
-            executable_filename: "hello-web",
-=======
         helloSwift:"hello-world/swift-platform" => Example {
             filename: "helloSwift.roc",
             executable_filename: "helloSwift",
@@ -395,7 +388,6 @@
         helloWeb:"hello-world/web-platform" => Example {
             filename: "helloWeb.roc",
             executable_filename: "helloWeb",
->>>>>>> 0fe7e784
             stdin: &[],
             input_file: None,
             expected_ending:"Hello, World!\n",
