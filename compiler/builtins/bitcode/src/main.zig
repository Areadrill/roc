const builtin = @import("builtin");
const std = @import("std");
const testing = std.testing;

// Dec Module
const dec = @import("dec.zig");

comptime {
    exportDecFn(dec.fromF64C, "from_f64");
    exportDecFn(dec.eqC, "eq");
    exportDecFn(dec.neqC, "neq");
    exportDecFn(dec.negateC, "negate");
    exportDecFn(dec.addC, "add_with_overflow");
    exportDecFn(dec.subC, "sub_with_overflow");
    exportDecFn(dec.mulC, "mul_with_overflow");
    exportDecFn(dec.divC, "div");
}

// List Module
const list = @import("list.zig");

comptime {
    exportListFn(list.listMap, "map");
    exportListFn(list.listMap2, "map2");
    exportListFn(list.listMap3, "map3");
    exportListFn(list.listMapWithIndex, "map_with_index");
    exportListFn(list.listKeepIf, "keep_if");
    exportListFn(list.listWalk, "walk");
    exportListFn(list.listWalkUntil, "walkUntil");
    exportListFn(list.listWalkBackwards, "walk_backwards");
    exportListFn(list.listKeepOks, "keep_oks");
    exportListFn(list.listKeepErrs, "keep_errs");
    exportListFn(list.listContains, "contains");
    exportListFn(list.listRepeat, "repeat");
    exportListFn(list.listAppend, "append");
    exportListFn(list.listPrepend, "prepend");
    exportListFn(list.listSingle, "single");
    exportListFn(list.listJoin, "join");
    exportListFn(list.listRange, "range");
    exportListFn(list.listReverse, "reverse");
    exportListFn(list.listSortWith, "sort_with");
    exportListFn(list.listConcat, "concat");
    exportListFn(list.listDrop, "drop");
    exportListFn(list.listSet, "set");
    exportListFn(list.listSetInPlace, "set_in_place");
    exportListFn(list.listSwap, "swap");
}

// Dict Module
const dict = @import("dict.zig");
const hash = @import("hash.zig");

comptime {
    exportDictFn(dict.dictLen, "len");
    exportDictFn(dict.dictEmpty, "empty");
    exportDictFn(dict.dictInsert, "insert");
    exportDictFn(dict.dictRemove, "remove");
    exportDictFn(dict.dictContains, "contains");
    exportDictFn(dict.dictGet, "get");
    exportDictFn(dict.elementsRc, "elementsRc");
    exportDictFn(dict.dictKeys, "keys");
    exportDictFn(dict.dictValues, "values");
    exportDictFn(dict.dictUnion, "union");
    exportDictFn(dict.dictIntersection, "intersection");
    exportDictFn(dict.dictDifference, "difference");
    exportDictFn(dict.dictWalk, "walk");

    exportDictFn(dict.setFromList, "set_from_list");

    exportDictFn(hash.wyhash, "hash");
    exportDictFn(hash.wyhash_rocstr, "hash_str");
}

// Num Module
const num = @import("num.zig");
comptime {
    exportNumFn(num.atan, "atan");
    exportNumFn(num.isFinite, "is_finite");
    exportNumFn(num.powInt, "pow_int");
    exportNumFn(num.acos, "acos");
    exportNumFn(num.asin, "asin");
<<<<<<< HEAD
    exportNumFn(num.bytesToU16C, "bytes_to_u16");
    exportNumFn(num.bytesToU32C, "bytes_to_u32");
=======
    exportNumFn(num.round, "round");
>>>>>>> d5058041
}

// Str Module
const str = @import("str.zig");
comptime {
    exportStrFn(str.init, "init");
    exportStrFn(str.strSplitInPlaceC, "str_split_in_place");
    exportStrFn(str.countSegments, "count_segments");
    exportStrFn(str.countGraphemeClusters, "count_grapheme_clusters");
    exportStrFn(str.startsWith, "starts_with");
    exportStrFn(str.startsWithCodePt, "starts_with_code_point");
    exportStrFn(str.endsWith, "ends_with");
    exportStrFn(str.strConcatC, "concat");
    exportStrFn(str.strJoinWithC, "joinWith");
    exportStrFn(str.strNumberOfBytes, "number_of_bytes");
    exportStrFn(str.strFromIntC, "from_int");
    exportStrFn(str.strFromFloatC, "from_float");
    exportStrFn(str.strEqual, "equal");
    exportStrFn(str.strToUtf8C, "to_utf8");
    exportStrFn(str.fromUtf8C, "from_utf8");
    exportStrFn(str.fromUtf8RangeC, "from_utf8_range");
}

// Export helpers - Must be run inside a comptime
fn exportBuiltinFn(comptime func: anytype, comptime func_name: []const u8) void {
    @export(func, .{ .name = "roc_builtins." ++ func_name, .linkage = .Strong });
}
fn exportNumFn(comptime func: anytype, comptime func_name: []const u8) void {
    exportBuiltinFn(func, "num." ++ func_name);
}
fn exportStrFn(comptime func: anytype, comptime func_name: []const u8) void {
    exportBuiltinFn(func, "str." ++ func_name);
}
fn exportDictFn(comptime func: anytype, comptime func_name: []const u8) void {
    exportBuiltinFn(func, "dict." ++ func_name);
}
fn exportListFn(comptime func: anytype, comptime func_name: []const u8) void {
    exportBuiltinFn(func, "list." ++ func_name);
}
fn exportDecFn(comptime func: anytype, comptime func_name: []const u8) void {
    exportBuiltinFn(func, "dec." ++ func_name);
}

// Custom panic function, as builtin Zig version errors during LLVM verification
pub fn panic(message: []const u8, stacktrace: ?*std.builtin.StackTrace) noreturn {
    std.debug.print("{s}: {?}", .{ message, stacktrace });
    unreachable;
}

// Run all tests in imported modules
// https://github.com/ziglang/zig/blob/master/lib/std/std.zig#L94
test "" {
    testing.refAllDecls(@This());
}

// For unclear reasons, sometimes this function is not linked in on some machines.
// Therefore we provide it as LLVM bitcode and mark it as externally linked during our LLVM codegen
//
// Taken from
// https://github.com/ziglang/zig/blob/85755c51d529e7d9b406c6bdf69ce0a0f33f3353/lib/std/special/compiler_rt/muloti4.zig
//
// Thank you Zig Contributors!
export fn __muloti4(a: i128, b: i128, overflow: *c_int) callconv(.C) i128 {
    // @setRuntimeSafety(builtin.is_test);

    const min = @bitCast(i128, @as(u128, 1 << (128 - 1)));
    const max = ~min;
    overflow.* = 0;

    const r = a *% b;
    if (a == min) {
        if (b != 0 and b != 1) {
            overflow.* = 1;
        }
        return r;
    }
    if (b == min) {
        if (a != 0 and a != 1) {
            overflow.* = 1;
        }
        return r;
    }

    const sa = a >> (128 - 1);
    const abs_a = (a ^ sa) -% sa;
    const sb = b >> (128 - 1);
    const abs_b = (b ^ sb) -% sb;

    if (abs_a < 2 or abs_b < 2) {
        return r;
    }

    if (sa == sb) {
        if (abs_a > @divTrunc(max, abs_b)) {
            overflow.* = 1;
        }
    } else {
        if (abs_a > @divTrunc(min, -abs_b)) {
            overflow.* = 1;
        }
    }

    return r;
}<|MERGE_RESOLUTION|>--- conflicted
+++ resolved
@@ -79,12 +79,9 @@
     exportNumFn(num.powInt, "pow_int");
     exportNumFn(num.acos, "acos");
     exportNumFn(num.asin, "asin");
-<<<<<<< HEAD
     exportNumFn(num.bytesToU16C, "bytes_to_u16");
     exportNumFn(num.bytesToU32C, "bytes_to_u32");
-=======
     exportNumFn(num.round, "round");
->>>>>>> d5058041
 }
 
 // Str Module
