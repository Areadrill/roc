use std::convert::AsRef;
use std::env;
use std::ffi::OsStr;
use std::fs;
use std::io;
use std::path::Path;
use std::process::Command;
use std::str;

/// To debug the zig code with debug prints, we need to disable the wasm code gen
const DEBUG: bool = false;

fn zig_executable() -> String {
    match std::env::var("ROC_ZIG") {
        Ok(path) => path,
        Err(_) => "zig".into(),
    }
}

fn main() {
    println!("cargo:rerun-if-changed=build.rs");

    // When we build on Netlify, zig is not installed (but also not used,
    // since all we're doing is generating docs), so we can skip the steps
    // that require having zig installed.
    if env::var_os("NO_ZIG_INSTALLED").is_some() {
        // We still need to do the other things before this point, because
        // setting the env vars is needed for other parts of the build.
        return;
    }

    // "." is relative to where "build.rs" is
    // dunce can be removed once ziglang/zig#5109 is fixed
    let build_script_dir_path = dunce::canonicalize(Path::new(".")).unwrap();
    let bitcode_path = build_script_dir_path.join("bitcode");

    // LLVM .bc FILES

    generate_bc_file(&bitcode_path, &build_script_dir_path, "ir", "builtins-host");

    if !DEBUG {
        generate_bc_file(
            &bitcode_path,
            &build_script_dir_path,
            "ir-wasm32",
            "builtins-wasm32",
        );
    }

    generate_bc_file(
        &bitcode_path,
        &build_script_dir_path,
        "ir-i386",
        "builtins-i386",
    );

    // OBJECT FILES
    #[cfg(windows)]
    const BUILTINS_HOST_FILE: &str = "builtins-host.obj";

    #[cfg(not(windows))]
    const BUILTINS_HOST_FILE: &str = "builtins-host.o";

    generate_object_file(
        &bitcode_path,
        "BUILTINS_HOST_O",
        "object",
        BUILTINS_HOST_FILE,
    );

    generate_object_file(
        &bitcode_path,
        "BUILTINS_WASM32_O",
        "wasm32-object",
        "builtins-wasm32.o",
    );

    get_zig_files(bitcode_path.as_path(), &|path| {
        let path: &Path = path;
        println!(
            "cargo:rerun-if-changed={}",
            path.to_str().expect("Failed to convert path to str")
        );
    })
    .unwrap();
}

fn generate_object_file(
    bitcode_path: &Path,
    env_var_name: &str,
    zig_object: &str,
    object_file_name: &str,
) {
    let out_dir = env::var_os("OUT_DIR").unwrap();

    let dest_obj_path = Path::new(&out_dir).join(object_file_name);
    let dest_obj = dest_obj_path.to_str().expect("Invalid dest object path");

    // set the variable (e.g. BUILTINS_HOST_O) that is later used in
    // `compiler/builtins/src/bitcode.rs` to load the object file
    println!("cargo:rustc-env={}={}", env_var_name, dest_obj);

    let src_obj_path = bitcode_path.join(object_file_name);
    let src_obj = src_obj_path.to_str().expect("Invalid src object path");

    println!("Compiling zig object `{}` to: {}", zig_object, src_obj);

    if !DEBUG {
        run_command(
            &bitcode_path,
            &zig_executable(),
            &["build", zig_object, "-Drelease=true"],
        );

        println!("Moving zig object `{}` to: {}", zig_object, dest_obj);

<<<<<<< HEAD
        // we store this .o file in rust's `target` folder
        run_command(&bitcode_path, "mv", &[src_obj, dest_obj]);
    }
=======
    // we store this .o file in rust's `target` folder (for wasm we need to leave a copy here too)
    fs::copy(src_obj, dest_obj).expect("Failed to copy object file.");
>>>>>>> 6c0b6751
}

fn generate_bc_file(
    bitcode_path: &Path,
    build_script_dir_path: &Path,
    zig_object: &str,
    file_name: &str,
) {
    let mut ll_path = bitcode_path.join(file_name);
    ll_path.set_extension("ll");
    let dest_ir_host = ll_path.to_str().expect("Invalid dest ir path");

    println!("Compiling host ir to: {}", dest_ir_host);

    run_command(
        &bitcode_path,
        &zig_executable(),
        &["build", zig_object, "-Drelease=true"],
    );

    let mut bc_path = bitcode_path.join(file_name);
    bc_path.set_extension("bc");
    let dest_bc_64bit = bc_path.to_str().expect("Invalid dest bc path");

    println!("Compiling 64-bit bitcode to: {}", dest_bc_64bit);

    run_command(
        &build_script_dir_path,
        "llvm-as",
        &[dest_ir_host, "-o", dest_bc_64bit],
    );
}

fn run_command<S, I, P: AsRef<Path>>(path: P, command_str: &str, args: I)
where
    I: IntoIterator<Item = S>,
    S: AsRef<OsStr>,
{
    let output_result = Command::new(OsStr::new(&command_str))
        .current_dir(path)
        .args(args)
        .output();
    match output_result {
        Ok(output) => match output.status.success() {
            true => (),
            false => {
                let error_str = match str::from_utf8(&output.stderr) {
                    Ok(stderr) => stderr.to_string(),
                    Err(_) => format!("Failed to run \"{}\"", command_str),
                };
                panic!("{} failed: {}", command_str, error_str);
            }
        },
        Err(reason) => panic!("{} failed: {}", command_str, reason),
    }
}

fn get_zig_files(dir: &Path, cb: &dyn Fn(&Path)) -> io::Result<()> {
    if dir.is_dir() {
        for entry in fs::read_dir(dir)? {
            let entry = entry?;
            let path_buf = entry.path();
            if path_buf.is_dir() {
                if !path_buf.ends_with("zig-cache") {
                    get_zig_files(&path_buf, cb).unwrap();
                }
            } else {
                let path = path_buf.as_path();

                match path.extension() {
                    Some(osstr) if osstr == "zig" => {
                        cb(path);
                    }
                    _ => {}
                }
            }
        }
    }
    Ok(())
}<|MERGE_RESOLUTION|>--- conflicted
+++ resolved
@@ -114,14 +114,9 @@
 
         println!("Moving zig object `{}` to: {}", zig_object, dest_obj);
 
-<<<<<<< HEAD
-        // we store this .o file in rust's `target` folder
-        run_command(&bitcode_path, "mv", &[src_obj, dest_obj]);
+        // we store this .o file in rust's `target` folder (for wasm we need to leave a copy here too)
+        fs::copy(src_obj, dest_obj).expect("Failed to copy object file.");
     }
-=======
-    // we store this .o file in rust's `target` folder (for wasm we need to leave a copy here too)
-    fs::copy(src_obj, dest_obj).expect("Failed to copy object file.");
->>>>>>> 6c0b6751
 }
 
 fn generate_bc_file(
