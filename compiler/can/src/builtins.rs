--- conflicted
+++ resolved
@@ -1,11 +1,5 @@
-<<<<<<< HEAD
-use crate::def::Def;
-use crate::expr::{Expr, Recursive};
-use roc_collections::all::{MutMap, SendMap};
-=======
 use crate::expr::{Expr, Recursive};
 use roc_collections::all::MutMap;
->>>>>>> 6d6ccab5
 use roc_module::ident::TagName;
 use roc_module::low_level::LowLevel;
 use roc_module::operator::CalledVia;
@@ -30,24 +24,15 @@
 /// delegates to the compiler-internal List.getUnsafe function to do the actual
 /// lookup (if the bounds check passed). That internal function is hardcoded in code gen,
 /// which works fine because it doesn't involve any open tag unions.
-<<<<<<< HEAD
-pub fn builtin_defs(var_store: &VarStore) -> MutMap<Symbol, Def> {
+pub fn builtin_defs(var_store: &VarStore) -> MutMap<Symbol, Expr> {
     mut_map! {
         Symbol::LIST_LEN => list_len(var_store),
-=======
-pub fn builtin_defs(var_store: &VarStore) -> MutMap<Symbol, Expr> {
-    mut_map! {
->>>>>>> 6d6ccab5
         Symbol::LIST_GET => list_get(var_store),
         Symbol::LIST_FIRST => list_first(var_store),
         Symbol::INT_DIV => int_div(var_store),
         Symbol::INT_ABS => int_abs(var_store),
         Symbol::INT_REM => int_rem(var_store),
         Symbol::INT_IS_ODD => int_is_odd(var_store),
-<<<<<<< HEAD
-        Symbol::INT_IS_EVEN => int_is_even(var_store)
-    }
-=======
         Symbol::INT_IS_EVEN => int_is_even(var_store),
         Symbol::INT_IS_ZERO => int_is_zero(var_store),
         Symbol::INT_IS_POSITIVE => int_is_positive(var_store),
@@ -189,7 +174,6 @@
             var_store,
         ),
     )
->>>>>>> 6d6ccab5
 }
 
 /// Int.isOdd : Int -> Bool
@@ -239,7 +223,7 @@
 }
 
 /// List.len : List * -> Int
-fn list_len(var_store: &VarStore) -> Def {
+fn list_len(var_store: &VarStore) -> Expr {
     use crate::expr::Expr::*;
 
     // Polymorphic wrapper around LowLevel::ListLen
