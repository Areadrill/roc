use crate::abilities::PendingAbilitiesStore;
use crate::annotation::canonicalize_annotation;
use crate::def::{canonicalize_toplevel_defs, sort_can_defs, Declaration, Def};
use crate::effect_module::HostedGeneratedFunctions;
use crate::env::Env;
use crate::expr::{ClosureData, Expr, Output, PendingDerives};
use crate::operator::desugar_toplevel_defs;
use crate::pattern::Pattern;
use crate::scope::Scope;
use bumpalo::Bump;
use roc_collections::{MutMap, SendMap, VecMap, VecSet};
use roc_module::ident::Ident;
use roc_module::ident::Lowercase;
use roc_module::symbol::{IdentIds, IdentIdsByModule, ModuleId, ModuleIds, Symbol};
use roc_parse::ast::{Defs, TypeAnnotation};
use roc_parse::header::HeaderFor;
use roc_parse::pattern::PatternType;
use roc_problem::can::{Problem, RuntimeError};
use roc_region::all::{Loc, Region};
use roc_types::subs::{VarStore, Variable};
use roc_types::types::{Alias, AliasKind, AliasVar, Type};

#[derive(Debug)]
pub struct Module {
    pub module_id: ModuleId,
    pub exposed_imports: MutMap<Symbol, Variable>,
    pub exposed_symbols: VecSet<Symbol>,
    pub referenced_values: VecSet<Symbol>,
    pub referenced_types: VecSet<Symbol>,
    /// all aliases. `bool` indicates whether it is exposed
    pub aliases: MutMap<Symbol, (bool, Alias)>,
    pub rigid_variables: RigidVariables,
<<<<<<< HEAD
    pub abilities_store: AbilitiesStore,
    pub expectations: VecMap<Region, Vec<(Symbol, Variable)>>,
=======
    pub abilities_store: PendingAbilitiesStore,
>>>>>>> c5831124
}

#[derive(Debug, Default)]
pub struct RigidVariables {
    pub named: MutMap<Variable, Lowercase>,
    pub able: MutMap<Variable, (Lowercase, Symbol)>,
    pub wildcards: VecSet<Variable>,
}

#[derive(Debug)]
pub struct ModuleOutput {
    pub aliases: MutMap<Symbol, Alias>,
    pub rigid_variables: RigidVariables,
    pub declarations: Vec<Declaration>,
    pub exposed_imports: MutMap<Symbol, Variable>,
    pub lookups: Vec<(Symbol, Variable, Region)>,
    pub problems: Vec<Problem>,
    pub referenced_values: VecSet<Symbol>,
    pub referenced_types: VecSet<Symbol>,
    pub symbols_from_requires: Vec<(Loc<Symbol>, Loc<Type>)>,
    pub pending_derives: PendingDerives,
    pub scope: Scope,
    pub expectations: VecMap<Region, Vec<(Symbol, Variable)>>,
}

fn validate_generate_with<'a>(
    generate_with: &'a [Loc<roc_parse::header::ExposedName<'a>>],
) -> (HostedGeneratedFunctions, Vec<Loc<Ident>>) {
    let mut functions = HostedGeneratedFunctions::default();
    let mut unknown = Vec::new();

    for generated in generate_with {
        match generated.value.as_str() {
            "after" => functions.after = true,
            "map" => functions.map = true,
            "always" => functions.always = true,
            "loop" => functions.loop_ = true,
            "forever" => functions.forever = true,
            other => {
                // we don't know how to generate this function
                let ident = Ident::from(other);
                unknown.push(Loc::at(generated.region, ident));
            }
        }
    }

    (functions, unknown)
}

#[derive(Debug)]
enum GeneratedInfo {
    Hosted {
        effect_symbol: Symbol,
        generated_functions: HostedGeneratedFunctions,
    },
    Builtin,
    NotSpecial,
}

impl GeneratedInfo {
    fn from_header_for<'a>(
        env: &mut Env,
        scope: &mut Scope,
        var_store: &mut VarStore,
        header_for: &HeaderFor<'a>,
    ) -> Self {
        match header_for {
            HeaderFor::Hosted {
                generates,
                generates_with,
            } => {
                let name: &str = generates.into();
                let (generated_functions, unknown_generated) =
                    validate_generate_with(generates_with);

                for unknown in unknown_generated {
                    env.problem(Problem::UnknownGeneratesWith(unknown));
                }

                let effect_symbol = scope.introduce(name.into(), Region::zero()).unwrap();

                {
                    let a_var = var_store.fresh();

                    let actual =
                        crate::effect_module::build_effect_actual(Type::Variable(a_var), var_store);

                    scope.add_alias(
                        effect_symbol,
                        Region::zero(),
                        vec![Loc::at_zero(AliasVar::unbound("a".into(), a_var))],
                        actual,
                        AliasKind::Opaque,
                    );
                }

                GeneratedInfo::Hosted {
                    effect_symbol,
                    generated_functions,
                }
            }
            HeaderFor::Builtin { generates_with } => {
                debug_assert!(generates_with.is_empty());
                GeneratedInfo::Builtin
            }
            _ => GeneratedInfo::NotSpecial,
        }
    }
}

fn has_no_implementation(expr: &Expr) -> bool {
    match expr {
        Expr::RuntimeError(RuntimeError::NoImplementationNamed { .. }) => true,
        Expr::Closure(closure_data)
            if matches!(
                closure_data.loc_body.value,
                Expr::RuntimeError(RuntimeError::NoImplementationNamed { .. })
            ) =>
        {
            true
        }

        _ => false,
    }
}

// TODO trim these down
#[allow(clippy::too_many_arguments)]
pub fn canonicalize_module_defs<'a>(
    arena: &'a Bump,
    loc_defs: &'a mut Defs<'a>,
    header_for: &roc_parse::header::HeaderFor,
    home: ModuleId,
    module_ids: &'a ModuleIds,
    exposed_ident_ids: IdentIds,
    dep_idents: &'a IdentIdsByModule,
    aliases: MutMap<Symbol, Alias>,
    imported_abilities_state: PendingAbilitiesStore,
    exposed_imports: MutMap<Ident, (Symbol, Region)>,
    exposed_symbols: &VecSet<Symbol>,
    symbols_from_requires: &[(Loc<Symbol>, Loc<TypeAnnotation<'a>>)],
    var_store: &mut VarStore,
) -> ModuleOutput {
    let mut can_exposed_imports = MutMap::default();
    let mut scope = Scope::new(home, exposed_ident_ids, imported_abilities_state);
    let mut env = Env::new(home, dep_idents, module_ids);
    let num_deps = dep_idents.len();

    for (name, alias) in aliases.into_iter() {
        scope.add_alias(
            name,
            alias.region,
            alias.type_variables,
            alias.typ,
            alias.kind,
        );
    }

    let generated_info =
        GeneratedInfo::from_header_for(&mut env, &mut scope, var_store, header_for);

    // Desugar operators (convert them to Apply calls, taking into account
    // operator precedence and associativity rules), before doing other canonicalization.
    //
    // If we did this *during* canonicalization, then each time we
    // visited a BinOp node we'd recursively try to apply this to each of its nested
    // operators, and then again on *their* nested operators, ultimately applying the
    // rules multiple times unnecessarily.
    desugar_toplevel_defs(arena, loc_defs);

    let mut lookups = Vec::with_capacity(num_deps);
    let mut rigid_variables = RigidVariables::default();

    // Exposed values are treated like defs that appear before any others, e.g.
    //
    // imports [Foo.{ bar, baz }]
    //
    // ...is basically the same as if we'd added these extra defs at the start of the module:
    //
    // bar = Foo.bar
    // baz = Foo.baz
    //
    // Here we essentially add those "defs" to "the beginning of the module"
    // by canonicalizing them right before we canonicalize the actual ast::Def nodes.
    for (ident, (symbol, region)) in exposed_imports {
        let first_char = ident.as_inline_str().as_str().chars().next().unwrap();

        if first_char.is_lowercase() {
            // this is a value definition
            let expr_var = var_store.fresh();

            match scope.import(ident, symbol, region) {
                Ok(()) => {
                    // Add an entry to exposed_imports using the current module's name
                    // as the key; e.g. if this is the Foo module and we have
                    // exposes [Bar.{ baz }] then insert Foo.baz as the key, so when
                    // anything references `baz` in this Foo module, it will resolve to Bar.baz.
                    can_exposed_imports.insert(symbol, expr_var);

                    // This will be used during constraint generation,
                    // to add the usual Lookup constraint as if this were a normal def.
                    lookups.push((symbol, expr_var, region));
                }
                Err((_shadowed_symbol, _region)) => {
                    panic!("TODO gracefully handle shadowing in imports.")
                }
            }
        } else if [
            Symbol::LIST_LIST,
            Symbol::STR_STR,
            Symbol::DICT_DICT,
            Symbol::SET_SET,
            Symbol::BOX_BOX_TYPE,
        ]
        .contains(&symbol)
        {
            // These are not aliases but Apply's and we make sure they are always in scope
        } else {
            // This is a type alias or ability

            // the symbol should already be added to the scope when this module is canonicalized
            debug_assert!(
                scope.contains_alias(symbol) || scope.abilities_store.is_ability(symbol),
                "The {:?} is not a type alias or ability known in {:?}",
                symbol,
                home
            );

            // but now we know this symbol by a different identifier, so we still need to add it to
            // the scope
            match scope.import(ident, symbol, region) {
                Ok(()) => {
                    // here we do nothing special
                }
                Err((shadowed_symbol, _region)) => {
                    panic!(
                        "TODO gracefully handle shadowing in imports, {:?} is shadowed.",
                        shadowed_symbol
                    )
                }
            }
        }
    }

    let (defs, output, symbols_introduced) = canonicalize_toplevel_defs(
        &mut env,
        Output::default(),
        var_store,
        &mut scope,
        loc_defs,
        PatternType::TopLevelDef,
    );

    let pending_derives = output.pending_derives;

    // See if any of the new idents we defined went unused.
    // If any were unused and also not exposed, report it.
    for (symbol, region) in symbols_introduced {
        if !output.references.has_type_or_value_lookup(symbol)
            && !exposed_symbols.contains(&symbol)
            && !scope.abilities_store.is_specialization_name(symbol)
        {
            env.problem(Problem::UnusedDef(symbol, region));
        }
    }

    for named in output.introduced_variables.named {
        rigid_variables.named.insert(named.variable, named.name);
    }

    for able in output.introduced_variables.able {
        rigid_variables
            .able
            .insert(able.variable, (able.name, able.ability));
    }

    for var in output.introduced_variables.wildcards {
        rigid_variables.wildcards.insert(var.value);
    }

    let mut referenced_values = VecSet::default();
    let mut referenced_types = VecSet::default();

    // Gather up all the symbols that were referenced across all the defs' lookups.
    referenced_values.extend(output.references.value_lookups().copied());
    referenced_types.extend(output.references.type_lookups().copied());

    // Gather up all the symbols that were referenced across all the defs' calls.
    referenced_values.extend(output.references.calls().copied());

    // Gather up all the symbols that were referenced from other modules.
    referenced_values.extend(env.qualified_value_lookups.iter().copied());
    referenced_types.extend(env.qualified_type_lookups.iter().copied());

    // add any builtins used by other builtins
    let transitive_builtins: Vec<Symbol> = referenced_values
        .iter()
        .filter(|s| s.is_builtin())
        .flat_map(|s| crate::builtins::builtin_dependencies(*s))
        .copied()
        .collect();

    referenced_values.extend(transitive_builtins);

    // NOTE previously we inserted builtin defs into the list of defs here
    // this is now done later, in file.rs.

    // assume all exposed symbols are not actually defined in the module
    // then as we walk the module and encounter the definitions, remove
    // symbols from this set
    let mut exposed_but_not_defined = exposed_symbols.clone();

    let expectations = output.expectations;

    let new_output = Output {
        aliases: output.aliases,
        ..Default::default()
    };

    let (mut declarations, mut output) = sort_can_defs(&mut env, var_store, defs, new_output);

    debug_assert!(
        output.pending_derives.is_empty(),
        "I thought pending derives are only found during def introduction"
    );

    let symbols_from_requires = symbols_from_requires
        .iter()
        .map(|(symbol, loc_ann)| {
            // We've already canonicalized the module, so there are no pending abilities.
            let pending_abilities_in_scope = &[];

            let ann = canonicalize_annotation(
                &mut env,
                &mut scope,
                &loc_ann.value,
                loc_ann.region,
                var_store,
                pending_abilities_in_scope,
            );

            ann.add_to(
                &mut output.aliases,
                &mut output.references,
                &mut output.introduced_variables,
            );

            (
                *symbol,
                Loc {
                    value: ann.typ,
                    region: loc_ann.region,
                },
            )
        })
        .collect();

    if let GeneratedInfo::Hosted {
        effect_symbol,
        generated_functions,
    } = generated_info
    {
        let mut exposed_symbols = VecSet::default();

        // NOTE this currently builds all functions, not just the ones that the user requested
        crate::effect_module::build_effect_builtins(
            &mut scope,
            effect_symbol,
            var_store,
            &mut exposed_symbols,
            &mut declarations,
            generated_functions,
        );
    }

    use crate::def::Declaration::*;
    for decl in declarations.iter_mut() {
        match decl {
            Declare(def) => {
                for (symbol, _) in def.pattern_vars.iter() {
                    if exposed_but_not_defined.contains(symbol) {
                        // Remove this from exposed_symbols,
                        // so that at the end of the process,
                        // we can see if there were any
                        // exposed symbols which did not have
                        // corresponding defs.
                        exposed_but_not_defined.remove(symbol);
                    }
                }

                // Temporary hack: we don't know exactly what symbols are hosted symbols,
                // and which are meant to be normal definitions without a body. So for now
                // we just assume they are hosted functions (meant to be provided by the platform)
                if has_no_implementation(&def.loc_expr.value) {
                    match generated_info {
                        GeneratedInfo::Builtin => {
                            let symbol = def.pattern_vars.iter().next().unwrap().0;
                            match crate::builtins::builtin_defs_map(*symbol, var_store) {
                                None => {
                                    panic!("A builtin module contains a signature without implementation for {:?}", symbol)
                                }
                                Some(mut replacement_def) => {
                                    replacement_def.annotation = def.annotation.take();
                                    *def = replacement_def;
                                }
                            }
                        }
                        GeneratedInfo::Hosted { effect_symbol, .. } => {
                            let symbol = def.pattern_vars.iter().next().unwrap().0;
                            let ident_id = symbol.ident_id();
                            let ident = scope
                                .locals
                                .ident_ids
                                .get_name(ident_id)
                                .unwrap()
                                .to_string();
                            let def_annotation = def.annotation.clone().unwrap();
                            let annotation = crate::annotation::Annotation {
                                typ: def_annotation.signature,
                                introduced_variables: def_annotation.introduced_variables,
                                references: Default::default(),
                                aliases: Default::default(),
                            };

                            let hosted_def = crate::effect_module::build_host_exposed_def(
                                &mut scope,
                                *symbol,
                                &ident,
                                effect_symbol,
                                var_store,
                                annotation,
                            );

                            *def = hosted_def;
                        }
                        _ => (),
                    }
                }
            }
            DeclareRec(defs, _) => {
                for def in defs {
                    for (symbol, _) in def.pattern_vars.iter() {
                        if exposed_but_not_defined.contains(symbol) {
                            // Remove this from exposed_symbols,
                            // so that at the end of the process,
                            // we can see if there were any
                            // exposed symbols which did not have
                            // corresponding defs.
                            exposed_but_not_defined.remove(symbol);
                        }
                    }
                }
            }

            InvalidCycle(entries) => {
                env.problems.push(Problem::BadRecursion(entries.to_vec()));
            }
            Builtin(def) => {
                // Builtins cannot be exposed in module declarations.
                // This should never happen!
                debug_assert!(def
                    .pattern_vars
                    .iter()
                    .all(|(symbol, _)| !exposed_but_not_defined.contains(symbol)));
            }
        }
    }

    let mut aliases = MutMap::default();

    if let GeneratedInfo::Hosted { effect_symbol, .. } = generated_info {
        // Remove this from exposed_symbols,
        // so that at the end of the process,
        // we can see if there were any
        // exposed symbols which did not have
        // corresponding defs.
        exposed_but_not_defined.remove(&effect_symbol);

        let hosted_alias = scope.lookup_alias(effect_symbol).unwrap().clone();
        aliases.insert(effect_symbol, hosted_alias);
    }

    for (symbol, alias) in output.aliases {
        // Remove this from exposed_symbols,
        // so that at the end of the process,
        // we can see if there were any
        // exposed symbols which did not have
        // corresponding defs.
        exposed_but_not_defined.remove(&symbol);

        aliases.insert(symbol, alias);
    }

    for (ability, members) in scope
        .abilities_store
        .iter_abilities()
        .filter(|(ab, _)| ab.module_id() == home)
    {
        exposed_but_not_defined.remove(&ability);
        members.iter().for_each(|member| {
            debug_assert!(member.module_id() == home);
            exposed_but_not_defined.remove(member);
        });
    }

    // By this point, all exposed symbols should have been removed from
    // exposed_symbols and added to exposed_vars_by_symbol. If any were
    // not, that means they were declared as exposed but there was
    // no actual declaration with that name!
    for symbol in exposed_but_not_defined {
        env.problem(Problem::ExposedButNotDefined(symbol));

        // In case this exposed value is referenced by other modules,
        // create a decl for it whose implementation is a runtime error.
        let mut pattern_vars = SendMap::default();
        pattern_vars.insert(symbol, var_store.fresh());

        let runtime_error = RuntimeError::ExposedButNotDefined(symbol);
        let def = Def {
            loc_pattern: Loc::at(Region::zero(), Pattern::Identifier(symbol)),
            loc_expr: Loc::at(Region::zero(), Expr::RuntimeError(runtime_error)),
            expr_var: var_store.fresh(),
            pattern_vars,
            annotation: None,
        };

        declarations.push(Declaration::Declare(def));
    }

    // Incorporate any remaining output.lookups entries into references.
    referenced_values.extend(output.references.value_lookups().copied());
    referenced_types.extend(output.references.type_lookups().copied());

    // Incorporate any remaining output.calls entries into references.
    referenced_values.extend(output.references.calls().copied());

    // Gather up all the symbols that were referenced from other modules.
    referenced_values.extend(env.qualified_value_lookups.iter().copied());
    referenced_types.extend(env.qualified_type_lookups.iter().copied());

    for declaration in declarations.iter_mut() {
        match declaration {
            Declare(def) => fix_values_captured_in_closure_def(def, &mut VecSet::default()),
            DeclareRec(defs, _) => {
                fix_values_captured_in_closure_defs(defs, &mut VecSet::default())
            }
            InvalidCycle(_) | Builtin(_) => {}
        }
    }

    ModuleOutput {
        scope,
        aliases,
        rigid_variables,
        declarations,
        referenced_values,
        referenced_types,
        exposed_imports: can_exposed_imports,
        problems: env.problems,
        symbols_from_requires,
        pending_derives,
        lookups,
        expectations,
    }
}

fn fix_values_captured_in_closure_def(
    def: &mut crate::def::Def,
    no_capture_symbols: &mut VecSet<Symbol>,
) {
    // patterns can contain default expressions, so much go over them too!
    fix_values_captured_in_closure_pattern(&mut def.loc_pattern.value, no_capture_symbols);

    fix_values_captured_in_closure_expr(&mut def.loc_expr.value, no_capture_symbols);
}

fn fix_values_captured_in_closure_defs(
    defs: &mut [crate::def::Def],
    no_capture_symbols: &mut VecSet<Symbol>,
) {
    // recursive defs cannot capture each other
    for def in defs.iter() {
        no_capture_symbols.extend(
            crate::traverse::symbols_introduced_from_pattern(&def.loc_pattern).map(|ls| ls.value),
        );
    }

    // TODO mutually recursive functions should both capture the union of both their capture sets

    for def in defs.iter_mut() {
        fix_values_captured_in_closure_def(def, no_capture_symbols);
    }
}

fn fix_values_captured_in_closure_pattern(
    pattern: &mut crate::pattern::Pattern,
    no_capture_symbols: &mut VecSet<Symbol>,
) {
    use crate::pattern::Pattern::*;

    match pattern {
        AppliedTag {
            arguments: loc_args,
            ..
        } => {
            for (_, loc_arg) in loc_args.iter_mut() {
                fix_values_captured_in_closure_pattern(&mut loc_arg.value, no_capture_symbols);
            }
        }
        UnwrappedOpaque { argument, .. } => {
            let (_, loc_arg) = &mut **argument;
            fix_values_captured_in_closure_pattern(&mut loc_arg.value, no_capture_symbols);
        }
        RecordDestructure { destructs, .. } => {
            for loc_destruct in destructs.iter_mut() {
                use crate::pattern::DestructType::*;
                match &mut loc_destruct.value.typ {
                    Required => {}
                    Optional(_, loc_expr) => {
                        fix_values_captured_in_closure_expr(&mut loc_expr.value, no_capture_symbols)
                    }
                    Guard(_, loc_pattern) => fix_values_captured_in_closure_pattern(
                        &mut loc_pattern.value,
                        no_capture_symbols,
                    ),
                }
            }
        }
        Identifier(_)
        | NumLiteral(..)
        | IntLiteral(..)
        | FloatLiteral(..)
        | StrLiteral(_)
        | SingleQuote(_)
        | Underscore
        | Shadowed(..)
        | MalformedPattern(_, _)
        | UnsupportedPattern(_)
        | OpaqueNotInScope(..)
        | AbilityMemberSpecialization { .. } => (),
    }
}

fn fix_values_captured_in_closure_expr(
    expr: &mut crate::expr::Expr,
    no_capture_symbols: &mut VecSet<Symbol>,
) {
    use crate::expr::Expr::*;

    match expr {
        LetNonRec(def, loc_expr) => {
            // LetNonRec(Box<Def>, Box<Located<Expr>>, Variable, Aliases),
            fix_values_captured_in_closure_def(def, no_capture_symbols);
            fix_values_captured_in_closure_expr(&mut loc_expr.value, no_capture_symbols);
        }
        LetRec(defs, loc_expr, _) => {
            // LetRec(Vec<Def>, Box<Located<Expr>>, Variable, Aliases),
            fix_values_captured_in_closure_defs(defs, no_capture_symbols);
            fix_values_captured_in_closure_expr(&mut loc_expr.value, no_capture_symbols);
        }

        Expect {
            loc_condition,
            loc_continuation,
            lookups_in_cond: _,
        } => {
            fix_values_captured_in_closure_expr(&mut loc_condition.value, no_capture_symbols);
            fix_values_captured_in_closure_expr(&mut loc_continuation.value, no_capture_symbols);
        }

        Closure(ClosureData {
            captured_symbols,
            name,
            arguments,
            loc_body,
            ..
        }) => {
            captured_symbols.retain(|(s, _)| !no_capture_symbols.contains(s));
            captured_symbols.retain(|(s, _)| s != name);

            if captured_symbols.is_empty() {
                no_capture_symbols.insert(*name);
            }

            // patterns can contain default expressions, so much go over them too!
            for (_, _, loc_pat) in arguments.iter_mut() {
                fix_values_captured_in_closure_pattern(&mut loc_pat.value, no_capture_symbols);
            }

            fix_values_captured_in_closure_expr(&mut loc_body.value, no_capture_symbols);
        }

        Num(..)
        | Int(..)
        | Float(..)
        | Str(_)
        | SingleQuote(_)
        | Var(_)
        | AbilityMember(..)
        | EmptyRecord
        | TypedHole { .. }
        | RuntimeError(_)
        | ZeroArgumentTag { .. }
        | Accessor { .. } => {}

        List { loc_elems, .. } => {
            for elem in loc_elems.iter_mut() {
                fix_values_captured_in_closure_expr(&mut elem.value, no_capture_symbols);
            }
        }

        When {
            loc_cond, branches, ..
        } => {
            fix_values_captured_in_closure_expr(&mut loc_cond.value, no_capture_symbols);

            for branch in branches.iter_mut() {
                fix_values_captured_in_closure_expr(&mut branch.value.value, no_capture_symbols);

                // patterns can contain default expressions, so much go over them too!
                for loc_pat in branch.patterns.iter_mut() {
                    fix_values_captured_in_closure_pattern(&mut loc_pat.value, no_capture_symbols);
                }

                if let Some(guard) = &mut branch.guard {
                    fix_values_captured_in_closure_expr(&mut guard.value, no_capture_symbols);
                }
            }
        }

        If {
            branches,
            final_else,
            ..
        } => {
            for (loc_cond, loc_then) in branches.iter_mut() {
                fix_values_captured_in_closure_expr(&mut loc_cond.value, no_capture_symbols);
                fix_values_captured_in_closure_expr(&mut loc_then.value, no_capture_symbols);
            }

            fix_values_captured_in_closure_expr(&mut final_else.value, no_capture_symbols);
        }

        Call(function, arguments, _) => {
            fix_values_captured_in_closure_expr(&mut function.1.value, no_capture_symbols);

            for (_, loc_arg) in arguments.iter_mut() {
                fix_values_captured_in_closure_expr(&mut loc_arg.value, no_capture_symbols);
            }
        }
        RunLowLevel { args, .. } | ForeignCall { args, .. } => {
            for (_, arg) in args.iter_mut() {
                fix_values_captured_in_closure_expr(arg, no_capture_symbols);
            }
        }

        Record { fields, .. }
        | Update {
            updates: fields, ..
        } => {
            for (_, field) in fields.iter_mut() {
                fix_values_captured_in_closure_expr(&mut field.loc_expr.value, no_capture_symbols);
            }
        }

        Access { loc_expr, .. } => {
            fix_values_captured_in_closure_expr(&mut loc_expr.value, no_capture_symbols);
        }

        Tag { arguments, .. } => {
            for (_, loc_arg) in arguments.iter_mut() {
                fix_values_captured_in_closure_expr(&mut loc_arg.value, no_capture_symbols);
            }
        }
        OpaqueRef { argument, .. } => {
            let (_, loc_arg) = &mut **argument;
            fix_values_captured_in_closure_expr(&mut loc_arg.value, no_capture_symbols);
        }
    }
}<|MERGE_RESOLUTION|>--- conflicted
+++ resolved
@@ -30,12 +30,8 @@
     /// all aliases. `bool` indicates whether it is exposed
     pub aliases: MutMap<Symbol, (bool, Alias)>,
     pub rigid_variables: RigidVariables,
-<<<<<<< HEAD
-    pub abilities_store: AbilitiesStore,
+    pub abilities_store: PendingAbilitiesStore,
     pub expectations: VecMap<Region, Vec<(Symbol, Variable)>>,
-=======
-    pub abilities_store: PendingAbilitiesStore,
->>>>>>> c5831124
 }
 
 #[derive(Debug, Default)]
