use crate::layout_id::LayoutIds;
use crate::llvm::build_list::{
    allocate_list, build_basic_phi2, clone_nonempty_list, empty_list, empty_polymorphic_list,
<<<<<<< HEAD
    incrementing_index_loop, list_append, list_concat, list_get_unsafe, list_is_not_empty,
    list_join, list_keep_if, list_len, list_map, list_prepend, list_repeat, list_reverse, list_set,
    list_single, load_list_ptr,
=======
    incrementing_elem_loop, list_append, list_concat, list_get_unsafe, list_is_not_empty,
    list_join, list_len, list_map, list_prepend, list_repeat, list_reverse, list_set, list_single,
    load_list_ptr, store_list, LoopListArg,
>>>>>>> 6b351d03
};
use crate::llvm::compare::{build_eq, build_neq};
use crate::llvm::convert::{
    basic_type_from_layout, collection, get_fn_type, get_ptr_type, ptr_int,
};
use bumpalo::collections::Vec;
use bumpalo::Bump;
use inkwell::basic_block::BasicBlock;
use inkwell::builder::Builder;
use inkwell::context::Context;
use inkwell::memory_buffer::MemoryBuffer;
use inkwell::module::{Linkage, Module};
use inkwell::passes::{PassManager, PassManagerBuilder};
use inkwell::types::{BasicTypeEnum, FunctionType, IntType, StructType};
use inkwell::values::BasicValueEnum::{self, *};
use inkwell::values::{BasicValue, FloatValue, FunctionValue, IntValue, PointerValue, StructValue};
use inkwell::AddressSpace;
use inkwell::{IntPredicate, OptimizationLevel};
use roc_collections::all::{ImMap, MutSet};
use roc_module::low_level::LowLevel;
use roc_module::symbol::{Interns, Symbol};
use roc_mono::ir::JoinPointId;
use roc_mono::layout::{Builtin, Layout, MemoryMode};
use target_lexicon::CallingConvention;

/// This is for Inkwell's FunctionValue::verify - we want to know the verification
/// output in debug builds, but we don't want it to print to stdout in release builds!
#[cfg(debug_assertions)]
const PRINT_FN_VERIFICATION_OUTPUT: bool = true;

#[cfg(not(debug_assertions))]
const PRINT_FN_VERIFICATION_OUTPUT: bool = false;

pub const REFCOUNT_0: usize = std::usize::MAX;
pub const REFCOUNT_1: usize = REFCOUNT_0 - 1;

#[derive(Debug, Clone, Copy)]
pub enum OptLevel {
    Normal,
    Optimize,
}

#[derive(Default, Debug, Clone, PartialEq)]
pub struct Scope<'a, 'ctx> {
    symbols: ImMap<Symbol, (Layout<'a>, PointerValue<'ctx>)>,
    join_points: ImMap<JoinPointId, (BasicBlock<'ctx>, &'a [PointerValue<'ctx>])>,
}

impl<'a, 'ctx> Scope<'a, 'ctx> {
    fn get(&self, symbol: &Symbol) -> Option<&(Layout<'a>, PointerValue<'ctx>)> {
        self.symbols.get(symbol)
    }
    fn insert(&mut self, symbol: Symbol, value: (Layout<'a>, PointerValue<'ctx>)) {
        self.symbols.insert(symbol, value);
    }
    fn remove(&mut self, symbol: &Symbol) {
        self.symbols.remove(symbol);
    }
    /*
    fn get_join_point(&self, symbol: &JoinPointId) -> Option<&PhiValue<'ctx>> {
        self.join_points.get(symbol)
    }
    fn remove_join_point(&mut self, symbol: &JoinPointId) {
        self.join_points.remove(symbol);
    }
    fn get_mut_join_point(&mut self, symbol: &JoinPointId) -> Option<&mut PhiValue<'ctx>> {
        self.join_points.get_mut(symbol)
    }
    fn insert_join_point(&mut self, symbol: JoinPointId, value: PhiValue<'ctx>) {
        self.join_points.insert(symbol, value);
    }
    */
}

pub struct Env<'a, 'ctx, 'env> {
    pub arena: &'a Bump,
    pub context: &'ctx Context,
    pub builder: &'env Builder<'ctx>,
    pub module: &'ctx Module<'ctx>,
    pub interns: Interns,
    pub ptr_bytes: u32,
    pub leak: bool,
    pub exposed_to_host: MutSet<Symbol>,
}

impl<'a, 'ctx, 'env> Env<'a, 'ctx, 'env> {
    pub fn ptr_int(&self) -> IntType<'ctx> {
        ptr_int(self.context, self.ptr_bytes)
    }
}

pub fn module_from_builtins<'ctx>(ctx: &'ctx Context, module_name: &str) -> Module<'ctx> {
    let memory_buffer =
        MemoryBuffer::create_from_memory_range(include_bytes!("builtins.bc"), module_name);

    let module = Module::parse_bitcode_from_buffer(&memory_buffer, ctx)
        .unwrap_or_else(|err| panic!("Unable to import builtins bitcode. LLVM error: {:?}", err));

    // Add LLVM intrinsics.
    add_intrinsics(ctx, &module);

    module
}

fn add_intrinsics<'ctx>(ctx: &'ctx Context, module: &Module<'ctx>) {
    // List of all supported LLVM intrinsics:
    //
    // https://releases.llvm.org/10.0.0/docs/LangRef.html#standard-c-library-intrinsics
    let i64_type = ctx.i64_type();
    let f64_type = ctx.f64_type();

    add_intrinsic(
        module,
        LLVM_SQRT_F64,
        f64_type.fn_type(&[f64_type.into()], false),
    );

    add_intrinsic(
        module,
        LLVM_LROUND_I64_F64,
        i64_type.fn_type(&[f64_type.into()], false),
    );

    add_intrinsic(
        module,
        LLVM_FABS_F64,
        f64_type.fn_type(&[f64_type.into()], false),
    );

    add_intrinsic(
        module,
        LLVM_SIN_F64,
        f64_type.fn_type(&[f64_type.into()], false),
    );

    add_intrinsic(
        module,
        LLVM_COS_F64,
        f64_type.fn_type(&[f64_type.into()], false),
    );
}

static LLVM_SQRT_F64: &str = "llvm.sqrt.f64";
static LLVM_LROUND_I64_F64: &str = "llvm.lround.i64.f64";
static LLVM_FABS_F64: &str = "llvm.fabs.f64";
static LLVM_SIN_F64: &str = "llvm.sin.f64";
static LLVM_COS_F64: &str = "llvm.cos.f64";

fn add_intrinsic<'ctx>(
    module: &Module<'ctx>,
    intrinsic_name: &'static str,
    fn_type: FunctionType<'ctx>,
) -> FunctionValue<'ctx> {
    let fn_val = module.add_function(intrinsic_name, fn_type, None);

    // LLVM intrinsics always use the C calling convention, because
    // they are implemented in C libraries
    fn_val.set_call_conventions(C_CALL_CONV);

    fn_val
}

pub fn construct_optimization_passes<'a>(
    module: &'a Module,
    opt_level: OptLevel,
) -> (PassManager<Module<'a>>, PassManager<FunctionValue<'a>>) {
    let mpm = PassManager::create(());
    let fpm = PassManager::create(module);

    // tail-call elimination is always on
    fpm.add_instruction_combining_pass();
    fpm.add_tail_call_elimination_pass();

    let pmb = PassManagerBuilder::create();
    match opt_level {
        OptLevel::Normal => {
            pmb.set_optimization_level(OptimizationLevel::None);
        }
        OptLevel::Optimize => {
            // this threshold seems to do what we want
            pmb.set_inliner_with_threshold(2);

            // TODO figure out which of these actually help

            // function passes

            fpm.add_cfg_simplification_pass();
            mpm.add_cfg_simplification_pass();

            fpm.add_jump_threading_pass();
            mpm.add_jump_threading_pass();

            fpm.add_memcpy_optimize_pass(); // this one is very important

            fpm.add_licm_pass();
        }
    }

    pmb.populate_module_pass_manager(&mpm);
    pmb.populate_function_pass_manager(&fpm);

    fpm.initialize();

    // For now, we have just one of each
    (mpm, fpm)
}

pub fn build_exp_literal<'a, 'ctx, 'env>(
    env: &Env<'a, 'ctx, 'env>,
    literal: &roc_mono::ir::Literal<'a>,
) -> BasicValueEnum<'ctx> {
    use roc_mono::ir::Literal::*;

    match literal {
        Int(num) => env.context.i64_type().const_int(*num as u64, true).into(),
        Float(num) => env.context.f64_type().const_float(*num).into(),
        Bool(b) => env.context.bool_type().const_int(*b as u64, false).into(),
        Byte(b) => env.context.i8_type().const_int(*b as u64, false).into(),
        Str(str_literal) => {
            if str_literal.is_empty() {
                empty_list(env)
            } else {
                let ctx = env.context;
                let builder = env.builder;

                let len_u64 = str_literal.len() as u64;

                let elem_bytes = CHAR_LAYOUT.stack_size(env.ptr_bytes) as u64;

                let ptr = {
                    let bytes_len = elem_bytes * len_u64;
                    let len_type = env.ptr_int();
                    let len = len_type.const_int(bytes_len, false);

                    allocate_list(env, &CHAR_LAYOUT, len)

                    // TODO check if malloc returned null; if so, runtime error for OOM!
                };

                // Copy the elements from the list literal into the array
                for (index, char) in str_literal.as_bytes().iter().enumerate() {
                    let val = env
                        .context
                        .i8_type()
                        .const_int(*char as u64, false)
                        .as_basic_value_enum();
                    let index_val = ctx.i64_type().const_int(index as u64, false);
                    let elem_ptr =
                        unsafe { builder.build_in_bounds_gep(ptr, &[index_val], "index") };

                    builder.build_store(elem_ptr, val);
                }

                let ptr_bytes = env.ptr_bytes;
                let int_type = ptr_int(ctx, ptr_bytes);
                let ptr_as_int = builder.build_ptr_to_int(ptr, int_type, "list_cast_ptr");
                let struct_type = collection(ctx, ptr_bytes);
                let len = BasicValueEnum::IntValue(env.ptr_int().const_int(len_u64, false));
                let mut struct_val;

                // Store the pointer
                struct_val = builder
                    .build_insert_value(
                        struct_type.get_undef(),
                        ptr_as_int,
                        Builtin::WRAPPER_PTR,
                        "insert_ptr",
                    )
                    .unwrap();

                // Store the length
                struct_val = builder
                    .build_insert_value(struct_val, len, Builtin::WRAPPER_LEN, "insert_len")
                    .unwrap();

                // Bitcast to an array of raw bytes
                builder.build_bitcast(
                    struct_val.into_struct_value(),
                    collection(ctx, ptr_bytes),
                    "cast_collection",
                )
            }
        }
    }
}

static CHAR_LAYOUT: Layout = Layout::Builtin(Builtin::Int8);

pub fn build_exp_expr<'a, 'ctx, 'env>(
    env: &Env<'a, 'ctx, 'env>,
    layout_ids: &mut LayoutIds<'a>,
    scope: &Scope<'a, 'ctx>,
    parent: FunctionValue<'ctx>,
    expr: &roc_mono::ir::Expr<'a>,
) -> BasicValueEnum<'ctx> {
    use roc_mono::ir::CallType::*;
    use roc_mono::ir::Expr::*;

    match expr {
        Literal(literal) => build_exp_literal(env, literal),
        RunLowLevel(op, symbols) => run_low_level(env, scope, parent, *op, symbols),

        FunctionCall {
            call_type: ByName(name),
            full_layout,
            args,
            ..
        } => {
            let mut arg_tuples: Vec<BasicValueEnum> = Vec::with_capacity_in(args.len(), env.arena);

            for symbol in args.iter() {
                arg_tuples.push(load_symbol(env, scope, symbol));
            }

            call_with_args(
                env,
                layout_ids,
                &full_layout,
                *name,
                parent,
                arg_tuples.into_bump_slice(),
            )
        }

        FunctionCall {
            call_type: ByPointer(name),
            args,
            ..
        } => {
            let sub_expr = load_symbol(env, scope, name);

            let mut arg_vals: Vec<BasicValueEnum> = Vec::with_capacity_in(args.len(), env.arena);

            for arg in args.iter() {
                arg_vals.push(load_symbol(env, scope, arg));
            }

            let call = match sub_expr {
                BasicValueEnum::PointerValue(ptr) => {
                    env.builder.build_call(ptr, arg_vals.as_slice(), "tmp")
                }
                non_ptr => {
                    panic!(
                        "Tried to call by pointer, but encountered a non-pointer: {:?}",
                        non_ptr
                    );
                }
            };

            if env.exposed_to_host.contains(name) {
                // If this is an external-facing function, use the C calling convention.
                call.set_call_convention(C_CALL_CONV);
            } else {
                // If it's an internal-only function, use the fast calling convention.
                call.set_call_convention(FAST_CALL_CONV);
            }

            call.try_as_basic_value()
                .left()
                .unwrap_or_else(|| panic!("LLVM error: Invalid call by pointer."))
        }

        Struct(sorted_fields) => {
            let ctx = env.context;
            let builder = env.builder;
            let ptr_bytes = env.ptr_bytes;

            // Determine types
            let num_fields = sorted_fields.len();
            let mut field_types = Vec::with_capacity_in(num_fields, env.arena);
            let mut field_vals = Vec::with_capacity_in(num_fields, env.arena);

            for symbol in sorted_fields.iter() {
                // Zero-sized fields have no runtime representation.
                // The layout of the struct expects them to be dropped!
                let (field_expr, field_layout) = load_symbol_and_layout(env, scope, symbol);
                if field_layout.stack_size(ptr_bytes) != 0 {
                    field_types.push(basic_type_from_layout(
                        env.arena,
                        env.context,
                        &field_layout,
                        env.ptr_bytes,
                    ));

                    field_vals.push(field_expr);
                }
            }

            // If the record has only one field that isn't zero-sized,
            // unwrap it. This is what the layout expects us to do.
            if field_vals.len() == 1 {
                field_vals.pop().unwrap()
            } else {
                // Create the struct_type
                let struct_type = ctx.struct_type(field_types.into_bump_slice(), false);
                let mut struct_val = struct_type.const_zero().into();

                // Insert field exprs into struct_val
                for (index, field_val) in field_vals.into_iter().enumerate() {
                    struct_val = builder
                        .build_insert_value(struct_val, field_val, index as u32, "insert_field")
                        .unwrap();
                }

                BasicValueEnum::StructValue(struct_val.into_struct_value())
            }
        }

        Tag {
            union_size,
            arguments,
            ..
        } if *union_size == 1 => {
            let it = arguments.iter();

            let ctx = env.context;
            let ptr_bytes = env.ptr_bytes;
            let builder = env.builder;

            // Determine types
            let num_fields = arguments.len() + 1;
            let mut field_types = Vec::with_capacity_in(num_fields, env.arena);
            let mut field_vals = Vec::with_capacity_in(num_fields, env.arena);

            for field_symbol in it {
                let (val, field_layout) = load_symbol_and_layout(env, scope, field_symbol);
                // Zero-sized fields have no runtime representation.
                // The layout of the struct expects them to be dropped!
                if field_layout.stack_size(ptr_bytes) != 0 {
                    let field_type = basic_type_from_layout(
                        env.arena,
                        env.context,
                        &field_layout,
                        env.ptr_bytes,
                    );

                    field_types.push(field_type);
                    field_vals.push(val);
                }
            }

            // If the struct has only one field that isn't zero-sized,
            // unwrap it. This is what the layout expects us to do.
            if field_vals.len() == 1 {
                field_vals.pop().unwrap()
            } else {
                // Create the struct_type
                let struct_type = ctx.struct_type(field_types.into_bump_slice(), false);
                let mut struct_val = struct_type.const_zero().into();

                // Insert field exprs into struct_val
                for (index, field_val) in field_vals.into_iter().enumerate() {
                    struct_val = builder
                        .build_insert_value(struct_val, field_val, index as u32, "insert_field")
                        .unwrap();
                }

                BasicValueEnum::StructValue(struct_val.into_struct_value())
            }
        }

        Tag {
            arguments,
            tag_layout,
            union_size,
            ..
        } => {
            debug_assert!(*union_size > 1);
            let ptr_size = env.ptr_bytes;

            let mut filler = tag_layout.stack_size(ptr_size);

            let ctx = env.context;
            let builder = env.builder;

            // Determine types
            let num_fields = arguments.len() + 1;
            let mut field_types = Vec::with_capacity_in(num_fields, env.arena);
            let mut field_vals = Vec::with_capacity_in(num_fields, env.arena);

            for field_symbol in arguments.iter() {
                let (val, field_layout) = load_symbol_and_layout(env, scope, field_symbol);
                let field_size = field_layout.stack_size(ptr_size);

                // Zero-sized fields have no runtime representation.
                // The layout of the struct expects them to be dropped!
                if field_size != 0 {
                    let field_type =
                        basic_type_from_layout(env.arena, env.context, field_layout, ptr_size);

                    field_types.push(field_type);
                    field_vals.push(val);

                    filler -= field_size;
                }
            }

            // TODO verify that this is required (better safe than sorry)
            if filler > 0 {
                field_types.push(env.context.i8_type().array_type(filler).into());
            }

            // Create the struct_type
            let struct_type = ctx.struct_type(field_types.into_bump_slice(), false);
            let mut struct_val = struct_type.const_zero().into();

            // Insert field exprs into struct_val
            for (index, field_val) in field_vals.into_iter().enumerate() {
                struct_val = builder
                    .build_insert_value(struct_val, field_val, index as u32, "insert_field")
                    .unwrap();
            }

            // How we create tag values
            //
            // The memory layout of tags can be different. e.g. in
            //
            // [ Ok Int, Err Str ]
            //
            // the `Ok` tag stores a 64-bit integer, the `Err` tag stores a struct.
            // All tags of a union must have the same length, for easy addressing (e.g. array lookups).
            // So we need to ask for the maximum of all tag's sizes, even if most tags won't use
            // all that memory, and certainly won't use it in the same way (the tags have fields of
            // different types/sizes)
            //
            // In llvm, we must be explicit about the type of value we're creating: we can't just
            // make a unspecified block of memory. So what we do is create a byte array of the
            // desired size. Then when we know which tag we have (which is here, in this function),
            // we need to cast that down to the array of bytes that llvm expects
            //
            // There is the bitcast instruction, but it doesn't work for arrays. So we need to jump
            // through some hoops using store and load to get this to work: the array is put into a
            // one-element struct, which can be cast to the desired type.
            //
            // This tricks comes from
            // https://github.com/raviqqe/ssf/blob/bc32aae68940d5bddf5984128e85af75ca4f4686/ssf-llvm/src/expression_compiler.rs#L116

            let internal_type =
                basic_type_from_layout(env.arena, env.context, tag_layout, env.ptr_bytes);

            cast_basic_basic(
                builder,
                struct_val.into_struct_value().into(),
                internal_type,
            )
        }
        AccessAtIndex {
            index,
            structure,
            is_unwrapped,
            ..
        } if *is_unwrapped => {
            use inkwell::values::BasicValueEnum::*;

            let builder = env.builder;

            // Get Struct val
            // Since this is a one-element tag union, we get the underlying value
            // right away. However, that struct might have only one field which
            // is not zero-sized, which would make it unwrapped. If that happens,
            // we must be
            match load_symbol(env, scope, structure) {
                StructValue(argument) => builder
                    .build_extract_value(
                        argument,
                        *index as u32,
                        env.arena.alloc(format!("tag_field_access_{}_", index)),
                    )
                    .unwrap(),
                other => {
                    // If it's not a Struct, that means it was unwrapped,
                    // so we should return it directly.
                    other
                }
            }
        }

        AccessAtIndex {
            index,
            structure,
            field_layouts,
            ..
        } => {
            let builder = env.builder;

            // Determine types, assumes the descriminant is in the field layouts
            let num_fields = field_layouts.len();
            let mut field_types = Vec::with_capacity_in(num_fields, env.arena);
            let ptr_bytes = env.ptr_bytes;

            for field_layout in field_layouts.iter() {
                let field_type =
                    basic_type_from_layout(env.arena, env.context, &field_layout, ptr_bytes);
                field_types.push(field_type);
            }

            // Create the struct_type
            let struct_type = env
                .context
                .struct_type(field_types.into_bump_slice(), false);

            // cast the argument bytes into the desired shape for this tag
            let argument = load_symbol(env, scope, structure).into_struct_value();

            let struct_value = cast_struct_struct(builder, argument, struct_type);

            builder
                .build_extract_value(struct_value, *index as u32, "")
                .expect("desired field did not decode")
        }
        EmptyArray => empty_polymorphic_list(env),
        Array { elem_layout, elems } => list_literal(env, scope, elem_layout, elems),
        FunctionPointer(symbol, layout) => {
            let fn_name = layout_ids
                .get(*symbol, layout)
                .to_symbol_string(*symbol, &env.interns);
            let ptr = env
                .module
                .get_function(fn_name.as_str())
                .unwrap_or_else(|| panic!("Could not get pointer to unknown function {:?}", symbol))
                .as_global_value()
                .as_pointer_value();

            BasicValueEnum::PointerValue(ptr)
        }
        RuntimeErrorFunction(_) => todo!(),
    }
}

fn list_literal<'a, 'ctx, 'env>(
    env: &Env<'a, 'ctx, 'env>,
    scope: &Scope<'a, 'ctx>,
    elem_layout: &Layout<'a>,
    elems: &&[Symbol],
) -> BasicValueEnum<'ctx> {
    let ctx = env.context;
    let builder = env.builder;

    let len_u64 = elems.len() as u64;
    let elem_bytes = elem_layout.stack_size(env.ptr_bytes) as u64;

    let ptr = {
        let bytes_len = elem_bytes * len_u64;
        let len_type = env.ptr_int();
        let len = len_type.const_int(bytes_len, false);

        allocate_list(env, elem_layout, len)

        // TODO check if malloc returned null; if so, runtime error for OOM!
    };

    // Copy the elements from the list literal into the array
    for (index, symbol) in elems.iter().enumerate() {
        let val = load_symbol(env, scope, symbol);
        let index_val = ctx.i64_type().const_int(index as u64, false);
        let elem_ptr = unsafe { builder.build_in_bounds_gep(ptr, &[index_val], "index") };

        builder.build_store(elem_ptr, val);
    }

    let ptr_bytes = env.ptr_bytes;
    let int_type = ptr_int(ctx, ptr_bytes);
    let ptr_as_int = builder.build_ptr_to_int(ptr, int_type, "list_cast_ptr");
    let struct_type = collection(ctx, ptr_bytes);
    let len = BasicValueEnum::IntValue(env.ptr_int().const_int(len_u64, false));
    let mut struct_val;

    // Store the pointer
    struct_val = builder
        .build_insert_value(
            struct_type.get_undef(),
            ptr_as_int,
            Builtin::WRAPPER_PTR,
            "insert_ptr",
        )
        .unwrap();

    // Store the length
    struct_val = builder
        .build_insert_value(struct_val, len, Builtin::WRAPPER_LEN, "insert_len")
        .unwrap();

    // Bitcast to an array of raw bytes
    builder.build_bitcast(
        struct_val.into_struct_value(),
        collection(ctx, ptr_bytes),
        "cast_collection",
    )
}

pub fn build_exp_stmt<'a, 'ctx, 'env>(
    env: &Env<'a, 'ctx, 'env>,
    layout_ids: &mut LayoutIds<'a>,
    scope: &mut Scope<'a, 'ctx>,
    parent: FunctionValue<'ctx>,
    stmt: &roc_mono::ir::Stmt<'a>,
) -> BasicValueEnum<'ctx> {
    use roc_mono::ir::Stmt::*;

    match stmt {
        Let(symbol, expr, layout, cont) => {
            let context = &env.context;

            let val = build_exp_expr(env, layout_ids, &scope, parent, &expr);
            let expr_bt = basic_type_from_layout(env.arena, context, &layout, env.ptr_bytes);
            let alloca =
                create_entry_block_alloca(env, parent, expr_bt, symbol.ident_string(&env.interns));

            env.builder.build_store(alloca, val);

            // Make a new scope which includes the binding we just encountered.
            // This should be done *after* compiling the bound expr, since any
            // recursive (in the LetRec sense) bindings should already have
            // been extracted as procedures. Nothing in here should need to
            // access itself!
            // scope = scope.clone();

            scope.insert(*symbol, (layout.clone(), alloca));
            let result = build_exp_stmt(env, layout_ids, scope, parent, cont);
            scope.remove(symbol);

            result
        }
        Ret(symbol) => {
            let value = load_symbol(env, scope, symbol);

            if let Some(block) = env.builder.get_insert_block() {
                if block.get_terminator().is_none() {
                    env.builder.build_return(Some(&value));
                }
            }

            value
        }

        Cond {
            branching_symbol,
            pass: pass_stmt,
            fail: fail_stmt,
            ret_layout,
            ..
        } => {
            let ret_type =
                basic_type_from_layout(env.arena, env.context, &ret_layout, env.ptr_bytes);

            let cond_expr = load_symbol(env, scope, branching_symbol);

            match cond_expr {
                IntValue(value) => {
                    // This is a call tobuild_basic_phi2, except inlined to prevent
                    // problems with lifetimes and closures involving layout_ids.
                    let builder = env.builder;
                    let context = env.context;

                    // build blocks
                    let then_block = context.append_basic_block(parent, "then");
                    let else_block = context.append_basic_block(parent, "else");
                    let mut blocks: std::vec::Vec<(
                        &dyn inkwell::values::BasicValue<'_>,
                        inkwell::basic_block::BasicBlock<'_>,
                    )> = std::vec::Vec::with_capacity(2);
                    let cont_block = context.append_basic_block(parent, "condbranchcont");

                    builder.build_conditional_branch(value, then_block, else_block);

                    // build then block
                    builder.position_at_end(then_block);
                    let then_val = build_exp_stmt(env, layout_ids, scope, parent, pass_stmt);
                    if then_block.get_terminator().is_none() {
                        builder.build_unconditional_branch(cont_block);
                        let then_block = builder.get_insert_block().unwrap();
                        blocks.push((&then_val, then_block));
                    }

                    // build else block
                    builder.position_at_end(else_block);
                    let else_val = build_exp_stmt(env, layout_ids, scope, parent, fail_stmt);
                    if else_block.get_terminator().is_none() {
                        let else_block = builder.get_insert_block().unwrap();
                        builder.build_unconditional_branch(cont_block);
                        blocks.push((&else_val, else_block));
                    }

                    // emit merge block
                    if blocks.is_empty() {
                        // SAFETY there are no other references to this block in this case
                        unsafe {
                            cont_block.delete().unwrap();
                        }

                        // return garbage value
                        context.i64_type().const_int(0, false).into()
                    } else {
                        builder.position_at_end(cont_block);

                        let phi = builder.build_phi(ret_type, "branch");

                        // phi.add_incoming(&[(&then_val, then_block), (&else_val, else_block)]);
                        phi.add_incoming(&blocks);

                        phi.as_basic_value()
                    }
                }
                _ => panic!(
                    "Tried to make a branch out of an invalid condition: cond_expr = {:?}",
                    cond_expr,
                ),
            }
        }

        Switch {
            branches,
            default_branch,
            ret_layout,
            cond_layout,
            cond_symbol,
        } => {
            let ret_type =
                basic_type_from_layout(env.arena, env.context, &ret_layout, env.ptr_bytes);

            let switch_args = SwitchArgsIr {
                cond_layout: cond_layout.clone(),
                cond_symbol: *cond_symbol,
                branches,
                default_branch,
                ret_type,
            };

            build_switch_ir(env, layout_ids, scope, parent, switch_args)
        }
        Join {
            id,
            parameters,
            remainder,
            continuation,
        } => {
            let builder = env.builder;
            let context = env.context;

            let mut joinpoint_args = Vec::with_capacity_in(parameters.len(), env.arena);

            for param in parameters.iter() {
                let btype =
                    basic_type_from_layout(env.arena, env.context, &param.layout, env.ptr_bytes);
                joinpoint_args.push(create_entry_block_alloca(
                    env,
                    parent,
                    btype,
                    "joinpointarg",
                ));
            }

            // create new block
            let cont_block = context.append_basic_block(parent, "joinpointcont");

            // store this join point
            let joinpoint_args = joinpoint_args.into_bump_slice();
            scope.join_points.insert(*id, (cont_block, joinpoint_args));

            // construct the blocks that may jump to this join point
            build_exp_stmt(env, layout_ids, scope, parent, remainder);

            for (ptr, param) in joinpoint_args.iter().zip(parameters.iter()) {
                scope.insert(param.symbol, (param.layout.clone(), *ptr));
            }

            let phi_block = builder.get_insert_block().unwrap();

            // put the cont block at the back
            builder.position_at_end(cont_block);

            // put the continuation in
            let result = build_exp_stmt(env, layout_ids, scope, parent, continuation);

            // remove this join point again
            scope.join_points.remove(&id);

            cont_block.move_after(phi_block).unwrap();

            result
        }
        Jump(join_point, arguments) => {
            let builder = env.builder;
            let context = env.context;
            let (cont_block, argument_pointers) = scope.join_points.get(join_point).unwrap();

            for (pointer, argument) in argument_pointers.iter().zip(arguments.iter()) {
                let value = load_symbol(env, scope, argument);
                builder.build_store(*pointer, value);
            }

            builder.build_unconditional_branch(*cont_block);

            // This doesn't currently do anything
            context.i64_type().const_zero().into()
        }
        Inc(symbol, cont) => {
            let (value, layout) = load_symbol_and_layout(env, scope, symbol);
            let layout = layout.clone();

            match layout {
                Layout::Builtin(Builtin::List(MemoryMode::Refcounted, _)) => {
                    increment_refcount_list(env, parent, value.into_struct_value());
                    build_exp_stmt(env, layout_ids, scope, parent, cont)
                }
                _ => build_exp_stmt(env, layout_ids, scope, parent, cont),
            }
        }
        Dec(symbol, cont) => {
            let (value, layout) = load_symbol_and_layout(env, scope, symbol);
            let layout = layout.clone();

            if layout.contains_refcounted() {
                decrement_refcount_layout(env, parent, value, &layout);
            }

            build_exp_stmt(env, layout_ids, scope, parent, cont)
        }
        _ => todo!("unsupported expr {:?}", stmt),
    }
}

fn refcount_is_one_comparison<'ctx>(
    builder: &Builder<'ctx>,
    context: &'ctx Context,
    refcount: IntValue<'ctx>,
) -> IntValue<'ctx> {
    let refcount_one: IntValue<'ctx> = context.i64_type().const_int(REFCOUNT_1 as _, false);
    builder.build_int_compare(
        IntPredicate::EQ,
        refcount,
        refcount_one,
        "refcount_one_check",
    )
}

#[allow(dead_code)]
fn list_get_refcount_ptr<'a, 'ctx, 'env>(
    env: &Env<'a, 'ctx, 'env>,
    list_wrapper: StructValue<'ctx>,
) -> PointerValue<'ctx> {
    let builder = env.builder;
    let ctx = env.context;

    // pointer to usize
    let ptr_bytes = env.ptr_bytes;
    let int_type = ptr_int(ctx, ptr_bytes);

    // fetch the pointer to the array data, as an integer
    let ptr_as_int = builder
        .build_extract_value(list_wrapper, Builtin::WRAPPER_PTR, "read_list_ptr")
        .unwrap()
        .into_int_value();

    // subtract ptr_size, to access the refcount
    let refcount_ptr = builder.build_int_sub(
        ptr_as_int,
        ctx.i64_type().const_int(env.ptr_bytes as u64, false),
        "make_refcount_ptr",
    );

    builder.build_int_to_ptr(
        refcount_ptr,
        int_type.ptr_type(AddressSpace::Generic),
        "get_refcount_ptr",
    )
}

fn decrement_refcount_layout<'a, 'ctx, 'env>(
    env: &Env<'a, 'ctx, 'env>,
    parent: FunctionValue<'ctx>,
    value: BasicValueEnum<'ctx>,
    layout: &Layout<'a>,
) {
    use Layout::*;

    match layout {
        Builtin(builtin) => decrement_refcount_builtin(env, parent, value, builtin),
        Struct(layouts) => {
            let wrapper_struct = value.into_struct_value();

            for (i, field_layout) in layouts.iter().enumerate() {
                if field_layout.contains_refcounted() {
                    let field_ptr = env
                        .builder
                        .build_extract_value(wrapper_struct, i as u32, "decrement_struct_field")
                        .unwrap();

                    decrement_refcount_layout(env, parent, field_ptr, field_layout)
                }
            }
        }
        RecursiveUnion(_) => todo!("TODO implement decrement layout of recursive tag union"),
        Union(tags) => {
            debug_assert!(!tags.is_empty());
            let wrapper_struct = value.into_struct_value();

            // read the tag_id
            let tag_id = env
                .builder
                .build_extract_value(wrapper_struct, 0, "read_tag_id")
                .unwrap()
                .into_int_value();

            // next, make a jump table for all possible values of the tag_id
            let mut cases = Vec::with_capacity_in(tags.len(), env.arena);

            let merge_block = env.context.append_basic_block(parent, "decrement_merge");

            for (tag_id, field_layouts) in tags.iter().enumerate() {
                let block = env.context.append_basic_block(parent, "tag_id_decrement");
                env.builder.position_at_end(block);

                for (i, field_layout) in field_layouts.iter().enumerate() {
                    if field_layout.contains_refcounted() {
                        let field_ptr = env
                            .builder
                            .build_extract_value(wrapper_struct, i as u32, "decrement_struct_field")
                            .unwrap();

                        decrement_refcount_layout(env, parent, field_ptr, field_layout)
                    }
                }

                env.builder.build_unconditional_branch(merge_block);

                cases.push((env.context.i8_type().const_int(tag_id as u64, false), block));
            }

            let (_, default_block) = cases.pop().unwrap();

            env.builder.build_switch(tag_id, default_block, &cases);

            env.builder.position_at_end(merge_block);
        }

        FunctionPointer(_, _) | Pointer(_) => {}
    }
}

#[inline(always)]
fn decrement_refcount_builtin<'a, 'ctx, 'env>(
    env: &Env<'a, 'ctx, 'env>,
    parent: FunctionValue<'ctx>,
    value: BasicValueEnum<'ctx>,
    builtin: &Builtin<'a>,
) {
    use Builtin::*;

    match builtin {
        List(MemoryMode::Refcounted, element_layout) => {
            if element_layout.contains_refcounted() {
                // TODO decrement all values
            }
            let wrapper_struct = value.into_struct_value();
            decrement_refcount_list(env, parent, wrapper_struct);
        }
        List(MemoryMode::Unique, _element_layout) => {
            // do nothing
        }
        Set(element_layout) => {
            if element_layout.contains_refcounted() {
                // TODO decrement all values
            }
            let wrapper_struct = value.into_struct_value();
            decrement_refcount_list(env, parent, wrapper_struct);
        }
        Map(key_layout, value_layout) => {
            if key_layout.contains_refcounted() || value_layout.contains_refcounted() {
                // TODO decrement all values
            }

            let wrapper_struct = value.into_struct_value();
            decrement_refcount_list(env, parent, wrapper_struct);
        }
        _ => {}
    }
}

fn increment_refcount_list<'a, 'ctx, 'env>(
    env: &Env<'a, 'ctx, 'env>,
    parent: FunctionValue<'ctx>,
    original_wrapper: StructValue<'ctx>,
) {
    let builder = env.builder;
    let ctx = env.context;

    let len = list_len(builder, original_wrapper);

    let is_non_empty = builder.build_int_compare(
        IntPredicate::UGT,
        len,
        ctx.i64_type().const_zero(),
        "len > 0",
    );

    // build blocks
    let increment_block = ctx.append_basic_block(parent, "increment_block");
    let cont_block = ctx.append_basic_block(parent, "after_increment_block");

    builder.build_conditional_branch(is_non_empty, increment_block, cont_block);

    builder.position_at_end(increment_block);

    let refcount_ptr = list_get_refcount_ptr(env, original_wrapper);

    let refcount = env
        .builder
        .build_load(refcount_ptr, "get_refcount")
        .into_int_value();

    // our refcount 0 is actually usize::MAX, so incrementing the refcount means decrementing this value.
    let decremented = env.builder.build_int_sub(
        refcount,
        ctx.i64_type().const_int(1 as u64, false),
        "incremented_refcount",
    );

    // Mutate the new array in-place to change the element.
    builder.build_store(refcount_ptr, decremented);
    builder.build_unconditional_branch(cont_block);

    builder.position_at_end(cont_block);
}

fn decrement_refcount_list<'a, 'ctx, 'env>(
    env: &Env<'a, 'ctx, 'env>,
    parent: FunctionValue<'ctx>,
    original_wrapper: StructValue<'ctx>,
) {
    let builder = env.builder;
    let ctx = env.context;

    // the block we'll always jump to when we're done
    let cont_block = ctx.append_basic_block(parent, "after_decrement_block");
    let decrement_block = ctx.append_basic_block(parent, "decrement_block");

    // currently, an empty list has a null-pointer in its length is 0
    // so we must first check the length

    let len = list_len(builder, original_wrapper);
    let is_non_empty = builder.build_int_compare(
        IntPredicate::UGT,
        len,
        ctx.i64_type().const_zero(),
        "len > 0",
    );

    // if the length is 0, we're done and jump to the continuation block
    // otherwise, actually read and check the refcount
    builder.build_conditional_branch(is_non_empty, decrement_block, cont_block);
    builder.position_at_end(decrement_block);

    // build blocks
    let then_block = ctx.append_basic_block(parent, "then");
    let else_block = ctx.append_basic_block(parent, "else");

    let refcount_ptr = list_get_refcount_ptr(env, original_wrapper);

    let refcount = env
        .builder
        .build_load(refcount_ptr, "get_refcount")
        .into_int_value();

    let comparison = refcount_is_one_comparison(builder, env.context, refcount);

    // TODO what would be most optimial for the branch predictor
    //
    // are most refcounts 1 most of the time? or not?
    builder.build_conditional_branch(comparison, then_block, else_block);

    // build then block
    {
        builder.position_at_end(then_block);
        if !env.leak {
            let free = builder.build_free(refcount_ptr);
            builder.insert_instruction(&free, None);
        }
        builder.build_unconditional_branch(cont_block);
    }

    // build else block
    {
        builder.position_at_end(else_block);
        // our refcount 0 is actually usize::MAX, so decrementing the refcount means incrementing this value.
        let decremented = env.builder.build_int_add(
            ctx.i64_type().const_int(1 as u64, false),
            refcount,
            "decremented_refcount",
        );

        // Mutate the new array in-place to change the element.
        builder.build_store(refcount_ptr, decremented);

        builder.build_unconditional_branch(cont_block);
    }

    // emit merge block
    builder.position_at_end(cont_block);
}

pub fn load_symbol<'a, 'ctx, 'env>(
    env: &Env<'a, 'ctx, 'env>,
    scope: &Scope<'a, 'ctx>,
    symbol: &Symbol,
) -> BasicValueEnum<'ctx> {
    match scope.get(symbol) {
        Some((_, ptr)) => env
            .builder
            .build_load(*ptr, symbol.ident_string(&env.interns)),
        None => panic!("There was no entry for {:?} in scope {:?}", symbol, scope),
    }
}

pub fn load_symbol_and_layout<'a, 'ctx, 'env, 'b>(
    env: &Env<'a, 'ctx, 'env>,
    scope: &'b Scope<'a, 'ctx>,
    symbol: &Symbol,
) -> (BasicValueEnum<'ctx>, &'b Layout<'a>) {
    match scope.get(symbol) {
        Some((layout, ptr)) => (
            env.builder
                .build_load(*ptr, symbol.ident_string(&env.interns)),
            layout,
        ),
        None => panic!("There was no entry for {:?} in scope {:?}", symbol, scope),
    }
}

/// Cast a struct to another struct of the same (or smaller?) size
fn cast_struct_struct<'ctx>(
    builder: &Builder<'ctx>,
    from_value: StructValue<'ctx>,
    to_type: StructType<'ctx>,
) -> StructValue<'ctx> {
    cast_basic_basic(builder, from_value.into(), to_type.into()).into_struct_value()
}

/// Cast a value to another value of the same (or smaller?) size
fn cast_basic_basic<'ctx>(
    builder: &Builder<'ctx>,
    from_value: BasicValueEnum<'ctx>,
    to_type: BasicTypeEnum<'ctx>,
) -> BasicValueEnum<'ctx> {
    use inkwell::types::BasicType;
    // store the value in memory
    let argument_pointer = builder.build_alloca(from_value.get_type(), "");
    builder.build_store(argument_pointer, from_value);

    // then read it back as a different type
    let to_type_pointer = builder
        .build_bitcast(
            argument_pointer,
            to_type.ptr_type(inkwell::AddressSpace::Generic),
            "cast_basic_basic",
        )
        .into_pointer_value();

    builder.build_load(to_type_pointer, "")
}

fn extract_tag_discriminant<'a, 'ctx, 'env>(
    env: &Env<'a, 'ctx, 'env>,
    from_value: StructValue<'ctx>,
) -> IntValue<'ctx> {
    let struct_type = env
        .context
        .struct_type(&[env.context.i64_type().into()], false);

    let struct_value = cast_struct_struct(env.builder, from_value, struct_type);

    env.builder
        .build_extract_value(struct_value, 0, "")
        .expect("desired field did not decode")
        .into_int_value()
}

struct SwitchArgsIr<'a, 'ctx> {
    pub cond_symbol: Symbol,
    pub cond_layout: Layout<'a>,
    pub branches: &'a [(u64, roc_mono::ir::Stmt<'a>)],
    pub default_branch: &'a roc_mono::ir::Stmt<'a>,
    pub ret_type: BasicTypeEnum<'ctx>,
}

fn build_switch_ir<'a, 'ctx, 'env>(
    env: &Env<'a, 'ctx, 'env>,
    layout_ids: &mut LayoutIds<'a>,
    scope: &Scope<'a, 'ctx>,
    parent: FunctionValue<'ctx>,
    switch_args: SwitchArgsIr<'a, 'ctx>,
) -> BasicValueEnum<'ctx> {
    let arena = env.arena;
    let builder = env.builder;
    let context = env.context;
    let SwitchArgsIr {
        branches,
        cond_symbol,
        mut cond_layout,
        default_branch,
        ret_type,
        ..
    } = switch_args;

    let mut copy = scope.clone();
    let scope = &mut copy;

    let cond_symbol = &cond_symbol;

    let cont_block = context.append_basic_block(parent, "cont");

    // Build the condition
    let cond = match cond_layout {
        Layout::Builtin(Builtin::Float64) => {
            // float matches are done on the bit pattern
            cond_layout = Layout::Builtin(Builtin::Int64);
            let full_cond = load_symbol(env, scope, cond_symbol);

            builder
                .build_bitcast(full_cond, env.context.i64_type(), "")
                .into_int_value()
        }
        Layout::Union(_) => {
            // we match on the discriminant, not the whole Tag
            cond_layout = Layout::Builtin(Builtin::Int64);
            let full_cond = load_symbol(env, scope, cond_symbol).into_struct_value();

            extract_tag_discriminant(env, full_cond)
        }
        Layout::Builtin(_) => load_symbol(env, scope, cond_symbol).into_int_value(),
        other => todo!("Build switch value from layout: {:?}", other),
    };

    // Build the cases
    let mut incoming = Vec::with_capacity_in(branches.len(), arena);
    let mut cases = Vec::with_capacity_in(branches.len(), arena);

    for (int, _) in branches.iter() {
        // Switch constants must all be same type as switch value!
        // e.g. this is incorrect, and will trigger a LLVM warning:
        //
        //   switch i8 %apple1, label %default [
        //     i64 2, label %branch2
        //     i64 0, label %branch0
        //     i64 1, label %branch1
        //   ]
        //
        // they either need to all be i8, or i64
        let int_val = match cond_layout {
            Layout::Builtin(Builtin::Int128) => context.i128_type().const_int(*int as u64, false), /* TODO file an issue: you can't currently have an int literal bigger than 64 bits long, and also (as we see here), you can't currently have (at least in Inkwell) a when-branch with an i128 literal in its pattren  */
            Layout::Builtin(Builtin::Int64) => context.i64_type().const_int(*int as u64, false),
            Layout::Builtin(Builtin::Int32) => context.i32_type().const_int(*int as u64, false),
            Layout::Builtin(Builtin::Int16) => context.i16_type().const_int(*int as u64, false),
            Layout::Builtin(Builtin::Int8) => context.i8_type().const_int(*int as u64, false),
            Layout::Builtin(Builtin::Int1) => context.bool_type().const_int(*int as u64, false),
            _ => panic!("Can't cast to cond_layout = {:?}", cond_layout),
        };
        let block = context.append_basic_block(parent, format!("branch{}", int).as_str());

        cases.push((int_val, block));
    }

    let default_block = context.append_basic_block(parent, "default");

    builder.build_switch(cond, default_block, &cases);

    for ((_, branch_expr), (_, block)) in branches.iter().zip(cases) {
        builder.position_at_end(block);

        let branch_val = build_exp_stmt(env, layout_ids, scope, parent, branch_expr);

        if block.get_terminator().is_none() {
            builder.build_unconditional_branch(cont_block);
            incoming.push((branch_val, block));
        }
    }

    // The block for the conditional's default branch.
    builder.position_at_end(default_block);

    let default_val = build_exp_stmt(env, layout_ids, scope, parent, default_branch);

    if default_block.get_terminator().is_none() {
        builder.build_unconditional_branch(cont_block);
        incoming.push((default_val, default_block));
    }

    // emit merge block
    if incoming.is_empty() {
        unsafe {
            cont_block.delete().unwrap();
        }
        // produce unused garbage value
        context.i64_type().const_zero().into()
    } else {
        builder.position_at_end(cont_block);

        let phi = builder.build_phi(ret_type, "branch");

        for (branch_val, block) in incoming {
            phi.add_incoming(&[(&Into::<BasicValueEnum>::into(branch_val), block)]);
        }

        phi.as_basic_value()
    }
}

/// TODO could this be added to Inkwell itself as a method on BasicValueEnum?
fn set_name(bv_enum: BasicValueEnum<'_>, name: &str) {
    match bv_enum {
        ArrayValue(val) => val.set_name(name),
        IntValue(val) => val.set_name(name),
        FloatValue(val) => val.set_name(name),
        PointerValue(val) => val.set_name(name),
        StructValue(val) => val.set_name(name),
        VectorValue(val) => val.set_name(name),
    }
}

/// Creates a new stack allocation instruction in the entry block of the function.
pub fn create_entry_block_alloca<'a, 'ctx>(
    env: &Env<'a, 'ctx, '_>,
    parent: FunctionValue<'_>,
    basic_type: BasicTypeEnum<'ctx>,
    name: &str,
) -> PointerValue<'ctx> {
    let builder = env.context.create_builder();
    let entry = parent.get_first_basic_block().unwrap();

    match entry.get_first_instruction() {
        Some(first_instr) => builder.position_before(&first_instr),
        None => builder.position_at_end(entry),
    }

    builder.build_alloca(basic_type, name)
}

pub fn build_proc_header<'a, 'ctx, 'env>(
    env: &Env<'a, 'ctx, 'env>,
    layout_ids: &mut LayoutIds<'a>,
    symbol: Symbol,
    layout: &Layout<'a>,
    proc: &roc_mono::ir::Proc<'a>,
) -> FunctionValue<'ctx> {
    let args = proc.args;
    let arena = env.arena;
    let context = &env.context;
    let ret_type = basic_type_from_layout(arena, context, &proc.ret_layout, env.ptr_bytes);
    let mut arg_basic_types = Vec::with_capacity_in(args.len(), arena);
    let mut arg_symbols = Vec::new_in(arena);

    for (layout, arg_symbol) in args.iter() {
        let arg_type = basic_type_from_layout(arena, env.context, &layout, env.ptr_bytes);

        arg_basic_types.push(arg_type);
        arg_symbols.push(arg_symbol);
    }

    let fn_type = get_fn_type(&ret_type, &arg_basic_types);

    let fn_name = layout_ids
        .get(symbol, layout)
        .to_symbol_string(symbol, &env.interns);
    let fn_val = env
        .module
        .add_function(fn_name.as_str(), fn_type, Some(Linkage::Private));

    if env.exposed_to_host.contains(&symbol) {
        // If this is an external-facing function, it'll use the C calling convention
        // and external linkage.
        fn_val.set_linkage(Linkage::External);
        fn_val.set_call_conventions(C_CALL_CONV);
    } else {
        // If it's an internal-only function, it should use the fast calling conention.
        fn_val.set_call_conventions(FAST_CALL_CONV);
    }

    fn_val
}

pub fn build_proc<'a, 'ctx, 'env>(
    env: &'a Env<'a, 'ctx, 'env>,
    layout_ids: &mut LayoutIds<'a>,
    proc: roc_mono::ir::Proc<'a>,
    fn_val: FunctionValue<'ctx>,
) {
    let args = proc.args;
    let context = &env.context;

    // Add a basic block for the entry point
    let entry = context.append_basic_block(fn_val, "entry");
    let builder = env.builder;

    builder.position_at_end(entry);

    let mut scope = Scope::default();

    // Add args to scope
    for (arg_val, (layout, arg_symbol)) in fn_val.get_param_iter().zip(args) {
        set_name(arg_val, arg_symbol.ident_string(&env.interns));

        let alloca = create_entry_block_alloca(
            env,
            fn_val,
            arg_val.get_type(),
            arg_symbol.ident_string(&env.interns),
        );

        builder.build_store(alloca, arg_val);

        scope.insert(*arg_symbol, (layout.clone(), alloca));
    }

    let body = build_exp_stmt(env, layout_ids, &mut scope, fn_val, &proc.body);

    // only add a return if codegen did not already add one
    if let Some(block) = builder.get_insert_block() {
        if block.get_terminator().is_none() {
            builder.build_return(Some(&body));
        }
    }
}

pub fn verify_fn(fn_val: FunctionValue<'_>) {
    if !fn_val.verify(PRINT_FN_VERIFICATION_OUTPUT) {
        unsafe {
            fn_val.delete();
        }

        panic!("Invalid generated fn_val.")
    }
}

// #[allow(clippy::cognitive_complexity)]
#[inline(always)]
fn call_with_args<'a, 'ctx, 'env>(
    env: &Env<'a, 'ctx, 'env>,
    layout_ids: &mut LayoutIds<'a>,
    layout: &Layout<'a>,
    symbol: Symbol,
    _parent: FunctionValue<'ctx>,
    args: &[BasicValueEnum<'ctx>],
) -> BasicValueEnum<'ctx> {
    let fn_name = layout_ids
        .get(symbol, layout)
        .to_symbol_string(symbol, &env.interns);

    let fn_val = env
        .module
        .get_function(fn_name.as_str())
        .unwrap_or_else(|| {
            if symbol.is_builtin() {
                panic!("Unrecognized builtin function: {:?}", symbol)
            } else {
                panic!("Unrecognized non-builtin function: {:?}", symbol)
            }
        });

    let call = env.builder.build_call(fn_val, args, "call");

    call.set_call_convention(fn_val.get_call_conventions());

    call.try_as_basic_value()
        .left()
        .unwrap_or_else(|| panic!("LLVM error: Invalid call by name for name {:?}", symbol))
}

fn call_intrinsic<'a, 'ctx, 'env>(
    intrinsic_name: &'static str,
    env: &Env<'a, 'ctx, 'env>,
    args: &[(BasicValueEnum<'ctx>, &'a Layout<'a>)],
) -> BasicValueEnum<'ctx> {
    let fn_val = env
        .module
        .get_function(intrinsic_name)
        .unwrap_or_else(|| panic!("Unrecognized intrinsic function: {}", intrinsic_name));

    let mut arg_vals: Vec<BasicValueEnum> = Vec::with_capacity_in(args.len(), env.arena);

    for (arg, _layout) in args.iter() {
        arg_vals.push(*arg);
    }

    let call = env
        .builder
        .build_call(fn_val, arg_vals.into_bump_slice(), "call");

    call.set_call_convention(fn_val.get_call_conventions());

    call.try_as_basic_value().left().unwrap_or_else(|| {
        panic!(
            "LLVM error: Invalid call by name for intrinsic {}",
            intrinsic_name
        )
    })
}

pub enum InPlace {
    InPlace,
    Clone,
}

/// Translates a target_lexicon::Triple to a LLVM calling convention u32
/// as described in https://llvm.org/doxygen/namespacellvm_1_1CallingConv.html
pub fn get_call_conventions(cc: CallingConvention) -> u32 {
    use CallingConvention::*;

    // For now, we're returning 0 for the C calling convention on all of these.
    // Not sure if we should be picking something more specific!
    match cc {
        SystemV => C_CALL_CONV,
        WasmBasicCAbi => C_CALL_CONV,
        WindowsFastcall => C_CALL_CONV,
    }
}

/// Source: https://llvm.org/doxygen/namespacellvm_1_1CallingConv.html
pub static C_CALL_CONV: u32 = 0;
pub static FAST_CALL_CONV: u32 = 8;
pub static COLD_CALL_CONV: u32 = 9;

fn run_low_level<'a, 'ctx, 'env>(
    env: &Env<'a, 'ctx, 'env>,
    scope: &Scope<'a, 'ctx>,
    parent: FunctionValue<'ctx>,
    op: LowLevel,
    args: &[Symbol],
) -> BasicValueEnum<'ctx> {
    use LowLevel::*;

    match op {
        StrConcat => {
            // Str.concat : Str, Str -> Str
            debug_assert_eq!(args.len(), 2);

            let first_str = load_symbol(env, scope, &args[0]);

            let second_str = load_symbol(env, scope, &args[1]);

            str_concat(env, parent, first_str, second_str)
        }
        ListLen => {
            // List.len : List * -> Int
            debug_assert_eq!(args.len(), 1);

            let arg = load_symbol(env, scope, &args[0]);

            list_len(env.builder, arg.into_struct_value()).into()
        }
        ListSingle => {
            // List.single : a -> List a
            debug_assert_eq!(args.len(), 1);

            let (arg, arg_layout) = load_symbol_and_layout(env, scope, &args[0]);

            list_single(env, arg, arg_layout)
        }
        ListRepeat => {
            // List.repeat : Int, elem -> List elem
            debug_assert_eq!(args.len(), 2);

            let list_len = load_symbol(env, scope, &args[0]).into_int_value();
            let (elem, elem_layout) = load_symbol_and_layout(env, scope, &args[1]);

            list_repeat(env, parent, list_len, elem, elem_layout)
        }
        ListReverse => {
            // List.reverse : List elem -> List elem
            debug_assert_eq!(args.len(), 1);

            let (list, list_layout) = load_symbol_and_layout(env, scope, &args[0]);

            list_reverse(env, parent, list, list_layout)
        }
        ListConcat => {
            debug_assert_eq!(args.len(), 2);

            let (first_list, list_layout) = load_symbol_and_layout(env, scope, &args[0]);

            let second_list = load_symbol(env, scope, &args[1]);

            list_concat(env, parent, first_list, second_list, list_layout)
        }
        ListMap => {
            // List.map : List before, (before -> after) -> List after
            debug_assert_eq!(args.len(), 2);

            let (list, list_layout) = load_symbol_and_layout(env, scope, &args[0]);

            let (func, func_layout) = load_symbol_and_layout(env, scope, &args[1]);

            list_map(env, parent, func, func_layout, list, list_layout)
        }
        ListKeepIf => {
            // List.keepIf : List elem, (elem -> Bool) -> List elem
            debug_assert_eq!(args.len(), 2);

            let (list, list_layout) = load_symbol_and_layout(env, scope, &args[0]);

            let (func, func_layout) = load_symbol_and_layout(env, scope, &args[1]);

            list_keep_if(env, parent, func, func_layout, list, list_layout)
        }
        ListAppend => {
            // List.append : List elem, elem -> List elem
            debug_assert_eq!(args.len(), 2);

            let original_wrapper = load_symbol(env, scope, &args[0]).into_struct_value();
            let (elem, elem_layout) = load_symbol_and_layout(env, scope, &args[1]);

            list_append(env, original_wrapper, elem, elem_layout)
        }
        ListPrepend => {
            // List.prepend : List elem, elem -> List elem
            debug_assert_eq!(args.len(), 2);

            let original_wrapper = load_symbol(env, scope, &args[0]).into_struct_value();
            let (elem, elem_layout) = load_symbol_and_layout(env, scope, &args[1]);

            list_prepend(env, original_wrapper, elem, elem_layout)
        }
        ListJoin => {
            // List.join : List (List elem) -> List elem
            debug_assert_eq!(args.len(), 1);

            let (list, outer_list_layout) = load_symbol_and_layout(env, scope, &args[0]);

            list_join(env, parent, list, outer_list_layout)
        }
        NumAbs | NumNeg | NumRound | NumSqrtUnchecked | NumSin | NumCos | NumToFloat => {
            debug_assert_eq!(args.len(), 1);

            let (arg, arg_layout) = load_symbol_and_layout(env, scope, &args[0]);

            match arg_layout {
                Layout::Builtin(arg_builtin) => {
                    use roc_mono::layout::Builtin::*;

                    match arg_builtin {
                        Int128 | Int64 | Int32 | Int16 | Int8 => {
                            build_int_unary_op(env, arg.into_int_value(), arg_layout, op)
                        }
                        Float128 | Float64 | Float32 | Float16 => {
                            build_float_unary_op(env, arg.into_float_value(), arg_layout, op)
                        }
                        _ => {
                            unreachable!("Compiler bug: tried to run numeric operation {:?} on invalid builtin layout: ({:?})", op, arg_layout);
                        }
                    }
                }
                _ => {
                    unreachable!(
                        "Compiler bug: tried to run numeric operation {:?} on invalid layout: {:?}",
                        op, arg_layout
                    );
                }
            }
        }
        NumAdd | NumSub | NumMul | NumLt | NumLte | NumGt | NumGte | NumRemUnchecked
        | NumDivUnchecked => {
            debug_assert_eq!(args.len(), 2);

            let (lhs_arg, lhs_layout) = load_symbol_and_layout(env, scope, &args[0]);
            let (rhs_arg, rhs_layout) = load_symbol_and_layout(env, scope, &args[1]);

            match (lhs_layout, rhs_layout) {
                (Layout::Builtin(lhs_builtin), Layout::Builtin(rhs_builtin))
                    if lhs_builtin == rhs_builtin =>
                {
                    use roc_mono::layout::Builtin::*;

                    match lhs_builtin {
                        Int128 | Int64 | Int32 | Int16 | Int8 => build_int_binop(
                            env,
                            lhs_arg.into_int_value(),
                            lhs_layout,
                            rhs_arg.into_int_value(),
                            rhs_layout,
                            op,
                        ),
                        Float128 | Float64 | Float32 | Float16 => build_float_binop(
                            env,
                            lhs_arg.into_float_value(),
                            lhs_layout,
                            rhs_arg.into_float_value(),
                            rhs_layout,
                            op,
                        ),
                        _ => {
                            unreachable!("Compiler bug: tried to run numeric operation {:?} on invalid builtin layout: ({:?})", op, lhs_layout);
                        }
                    }
                }
                _ => {
                    unreachable!("Compiler bug: tried to run numeric operation {:?} on invalid layouts. The 2 layouts were: ({:?}) and ({:?})", op, lhs_layout, rhs_layout);
                }
            }
        }
        Eq => {
            debug_assert_eq!(args.len(), 2);

            let (lhs_arg, lhs_layout) = load_symbol_and_layout(env, scope, &args[0]);
            let (rhs_arg, rhs_layout) = load_symbol_and_layout(env, scope, &args[1]);

            build_eq(env, lhs_arg, rhs_arg, lhs_layout, rhs_layout)
        }
        NotEq => {
            debug_assert_eq!(args.len(), 2);

            let (lhs_arg, lhs_layout) = load_symbol_and_layout(env, scope, &args[0]);
            let (rhs_arg, rhs_layout) = load_symbol_and_layout(env, scope, &args[1]);

            build_neq(env, lhs_arg, rhs_arg, lhs_layout, rhs_layout)
        }
        And => {
            // The (&&) operator
            debug_assert_eq!(args.len(), 2);

            let lhs_arg = load_symbol(env, scope, &args[0]);
            let rhs_arg = load_symbol(env, scope, &args[1]);
            let bool_val = env.builder.build_and(
                lhs_arg.into_int_value(),
                rhs_arg.into_int_value(),
                "bool_and",
            );

            BasicValueEnum::IntValue(bool_val)
        }
        Or => {
            // The (||) operator
            debug_assert_eq!(args.len(), 2);

            let lhs_arg = load_symbol(env, scope, &args[0]);
            let rhs_arg = load_symbol(env, scope, &args[1]);
            let bool_val = env.builder.build_or(
                lhs_arg.into_int_value(),
                rhs_arg.into_int_value(),
                "bool_or",
            );

            BasicValueEnum::IntValue(bool_val)
        }
        Not => {
            // The (!) operator
            debug_assert_eq!(args.len(), 1);

            let arg = load_symbol(env, scope, &args[0]);
            let bool_val = env.builder.build_not(arg.into_int_value(), "bool_not");

            BasicValueEnum::IntValue(bool_val)
        }
        ListGetUnsafe => {
            // List.get : List elem, Int -> [ Ok elem, OutOfBounds ]*
            debug_assert_eq!(args.len(), 2);

            let (wrapper_struct, list_layout) = load_symbol_and_layout(env, scope, &args[0]);
            let wrapper_struct = wrapper_struct.into_struct_value();
            let elem_index = load_symbol(env, scope, &args[1]).into_int_value();

            list_get_unsafe(env, list_layout, elem_index, wrapper_struct)
        }
        ListSetInPlace => {
            let (list_symbol, list_layout) = load_symbol_and_layout(env, scope, &args[0]);

            list_set(
                parent,
                &[
                    (list_symbol, list_layout),
                    (load_symbol_and_layout(env, scope, &args[1])),
                    (load_symbol_and_layout(env, scope, &args[2])),
                ],
                env,
                InPlace::InPlace,
            )
        }
        ListSet => {
            let (list_symbol, list_layout) = load_symbol_and_layout(env, scope, &args[0]);

            let arguments = &[
                (list_symbol, list_layout),
                (load_symbol_and_layout(env, scope, &args[1])),
                (load_symbol_and_layout(env, scope, &args[2])),
            ];

            match list_layout {
                Layout::Builtin(Builtin::List(MemoryMode::Unique, _)) => {
                    // the layout tells us this List.set can be done in-place
                    list_set(parent, arguments, env, InPlace::InPlace)
                }
                Layout::Builtin(Builtin::List(MemoryMode::Refcounted, _)) => {
                    // no static guarantees, but all is not lost: we can check the refcount
                    // if it is one, we hold the final reference, and can mutate it in-place!
                    let builder = env.builder;
                    let ctx = env.context;

                    let ret_type =
                        basic_type_from_layout(env.arena, ctx, list_layout, env.ptr_bytes);

                    let refcount_ptr = list_get_refcount_ptr(env, list_symbol.into_struct_value());

                    let refcount = env
                        .builder
                        .build_load(refcount_ptr, "get_refcount")
                        .into_int_value();

                    let comparison = refcount_is_one_comparison(builder, env.context, refcount);

                    // build then block
                    // refcount is 1, so work in-place
                    let build_pass = || list_set(parent, arguments, env, InPlace::InPlace);

                    // build else block
                    // refcount != 1, so clone first
                    let build_fail = || list_set(parent, arguments, env, InPlace::Clone);

                    crate::llvm::build_list::build_basic_phi2(
                        env, parent, comparison, build_pass, build_fail, ret_type,
                    )
                }
                Layout::Builtin(Builtin::EmptyList) => list_symbol,
                other => unreachable!("List.set: weird layout {:?}", other),
            }
        }
    }
}

/// Str.concat : Str, Str -> Str
fn str_concat<'a, 'ctx, 'env>(
    env: &Env<'a, 'ctx, 'env>,
    parent: FunctionValue<'ctx>,
    first_str: BasicValueEnum<'ctx>,
    second_str: BasicValueEnum<'ctx>,
) -> BasicValueEnum<'ctx> {
    let builder = env.builder;
    let ctx = env.context;

    let second_str_wrapper = second_str.into_struct_value();
    let second_str_len = list_len(builder, second_str_wrapper);

    let first_str_wrapper = first_str.into_struct_value();
    let first_str_len = list_len(builder, first_str_wrapper);

    // first_str_len > 0
    // We do this check to avoid allocating memory. If the first input
    // str is empty, then we can just return the second str cloned
    let first_str_length_comparison = list_is_not_empty(builder, ctx, first_str_len);

    let if_first_str_is_empty = || {
        // second_str_len > 0
        // We do this check to avoid allocating memory. If the second input
        // str is empty, then we can just return an empty str
        let second_str_length_comparison = list_is_not_empty(builder, ctx, second_str_len);

        let build_second_str_then = || {
            let char_type = basic_type_from_layout(env.arena, ctx, &CHAR_LAYOUT, env.ptr_bytes);
            let ptr_type = get_ptr_type(&char_type, AddressSpace::Generic);

            let (new_wrapper, _) = clone_nonempty_list(
                env,
                second_str_len,
                load_list_ptr(builder, second_str_wrapper, ptr_type),
                &CHAR_LAYOUT,
            );

            BasicValueEnum::StructValue(new_wrapper)
        };

        let build_second_str_else = || empty_list(env);

        build_basic_phi2(
            env,
            parent,
            second_str_length_comparison,
            build_second_str_then,
            build_second_str_else,
            BasicTypeEnum::StructType(collection(ctx, env.ptr_bytes)),
        )
    };

    let if_first_str_is_not_empty = || {
        let char_type = ctx.i8_type().into();
        let ptr_type = get_ptr_type(&char_type, AddressSpace::Generic);

        let if_second_str_is_empty = || {
            let (new_wrapper, _) = clone_nonempty_list(
                env,
                first_str_len,
                load_list_ptr(builder, first_str_wrapper, ptr_type),
                &CHAR_LAYOUT,
            );

            BasicValueEnum::StructValue(new_wrapper)
        };

        // second_str_len > 0
        // We do this check to avoid allocating memory. If the second input
        // str is empty, then we can just return the first str cloned
        let second_str_length_comparison = list_is_not_empty(builder, ctx, second_str_len);

        let if_second_str_is_not_empty = || {
            let combined_str_len =
                builder.build_int_add(first_str_len, second_str_len, "add_list_lengths");

            let combined_str_ptr = allocate_list(env, &CHAR_LAYOUT, combined_str_len);

            // FIRST LOOP
            let first_str_ptr = load_list_ptr(builder, first_str_wrapper, ptr_type);

            let first_loop = |first_index, first_str_elem| {
                // The pointer to the element in the combined list
                let combined_str_elem_ptr = unsafe {
                    builder.build_in_bounds_gep(
                        combined_str_ptr,
                        &[first_index],
                        "load_index_combined_list",
                    )
                };

                // Mutate the new array in-place to change the element.
                builder.build_store(combined_str_elem_ptr, first_str_elem);
            };

            let index_name = "#index";

            let index_alloca = incrementing_elem_loop(
                builder,
                parent,
                ctx,
                LoopListArg {
                    ptr: first_str_ptr,
                    len: first_str_len,
                },
                index_name,
                None,
                first_loop,
            );

            // Reset the index variable to 0
            builder.build_store(index_alloca, ctx.i64_type().const_int(0, false));

            // SECOND LOOP
            let second_str_ptr = load_list_ptr(builder, second_str_wrapper, ptr_type);

            let second_loop = |second_index, second_str_elem| {
                // The pointer to the element in the combined str.
                // Note that the pointer does not start at the index
                // 0, it starts at the index of first_str_len. In that
                // sense it is "offset".
                let offset_combined_str_char_ptr = unsafe {
                    builder.build_in_bounds_gep(combined_str_ptr, &[first_str_len], "elem")
                };

                // The pointer to the char from the second str
                // in the combined list
                let combined_str_char_ptr = unsafe {
                    builder.build_in_bounds_gep(
                        offset_combined_str_char_ptr,
                        &[second_index],
                        "load_index_combined_list",
                    )
                };

                // Mutate the new array in-place to change the element.
                builder.build_store(combined_str_char_ptr, second_str_elem);
            };

            incrementing_elem_loop(
                builder,
                parent,
                ctx,
                LoopListArg {
                    ptr: second_str_ptr,
                    len: second_str_len,
                },
                index_name,
                Some(index_alloca),
                second_loop,
            );

            store_list(env, combined_str_ptr, combined_str_len)
        };

        build_basic_phi2(
            env,
            parent,
            second_str_length_comparison,
            if_second_str_is_not_empty,
            if_second_str_is_empty,
            BasicTypeEnum::StructType(collection(ctx, env.ptr_bytes)),
        )
    };

    build_basic_phi2(
        env,
        parent,
        first_str_length_comparison,
        if_first_str_is_not_empty,
        if_first_str_is_empty,
        BasicTypeEnum::StructType(collection(ctx, env.ptr_bytes)),
    )
}

fn build_int_binop<'a, 'ctx, 'env>(
    env: &Env<'a, 'ctx, 'env>,
    lhs: IntValue<'ctx>,
    _lhs_layout: &Layout<'a>,
    rhs: IntValue<'ctx>,
    _rhs_layout: &Layout<'a>,
    op: LowLevel,
) -> BasicValueEnum<'ctx> {
    use inkwell::IntPredicate::*;
    use roc_module::low_level::LowLevel::*;

    let bd = env.builder;

    match op {
        NumAdd => bd.build_int_add(lhs, rhs, "add_int").into(),
        NumSub => bd.build_int_sub(lhs, rhs, "sub_int").into(),
        NumMul => bd.build_int_mul(lhs, rhs, "mul_int").into(),
        NumGt => bd.build_int_compare(SGT, lhs, rhs, "int_gt").into(),
        NumGte => bd.build_int_compare(SGE, lhs, rhs, "int_gte").into(),
        NumLt => bd.build_int_compare(SLT, lhs, rhs, "int_lt").into(),
        NumLte => bd.build_int_compare(SLE, lhs, rhs, "int_lte").into(),
        NumRemUnchecked => bd.build_int_signed_rem(lhs, rhs, "rem_int").into(),
        NumDivUnchecked => bd.build_int_signed_div(lhs, rhs, "div_int").into(),
        _ => {
            unreachable!("Unrecognized int binary operation: {:?}", op);
        }
    }
}

fn build_float_binop<'a, 'ctx, 'env>(
    env: &Env<'a, 'ctx, 'env>,
    lhs: FloatValue<'ctx>,
    _lhs_layout: &Layout<'a>,
    rhs: FloatValue<'ctx>,
    _rhs_layout: &Layout<'a>,
    op: LowLevel,
) -> BasicValueEnum<'ctx> {
    use inkwell::FloatPredicate::*;
    use roc_module::low_level::LowLevel::*;

    let bd = env.builder;

    match op {
        NumAdd => bd.build_float_add(lhs, rhs, "add_float").into(),
        NumSub => bd.build_float_sub(lhs, rhs, "sub_float").into(),
        NumMul => bd.build_float_mul(lhs, rhs, "mul_float").into(),
        NumGt => bd.build_float_compare(OGT, lhs, rhs, "float_gt").into(),
        NumGte => bd.build_float_compare(OGE, lhs, rhs, "float_gte").into(),
        NumLt => bd.build_float_compare(OLT, lhs, rhs, "float_lt").into(),
        NumLte => bd.build_float_compare(OLE, lhs, rhs, "float_lte").into(),
        NumRemUnchecked => bd.build_float_rem(lhs, rhs, "rem_float").into(),
        NumDivUnchecked => bd.build_float_div(lhs, rhs, "div_float").into(),
        _ => {
            unreachable!("Unrecognized int binary operation: {:?}", op);
        }
    }
}

fn build_int_unary_op<'a, 'ctx, 'env>(
    env: &Env<'a, 'ctx, 'env>,
    arg: IntValue<'ctx>,
    arg_layout: &Layout<'a>,
    op: LowLevel,
) -> BasicValueEnum<'ctx> {
    use roc_module::low_level::LowLevel::*;

    let bd = env.builder;

    match op {
        NumNeg => bd.build_int_neg(arg, "negate_int").into(),
        NumAbs => {
            // This is how libc's abs() is implemented - it uses no branching!
            //
            //     abs = \arg ->
            //         shifted = arg >>> 63
            //
            //         (xor arg shifted) - shifted

            let ctx = env.context;
            let shifted_name = "abs_shift_right";
            let shifted_alloca = {
                let bits_to_shift = ((arg_layout.stack_size(env.ptr_bytes) as u64) * 8) - 1;
                let shift_val = ctx.i64_type().const_int(bits_to_shift, false);
                let shifted = bd.build_right_shift(arg, shift_val, true, shifted_name);
                let alloca = bd.build_alloca(
                    basic_type_from_layout(env.arena, ctx, arg_layout, env.ptr_bytes),
                    "#int_abs_help",
                );

                // shifted = arg >>> 63
                bd.build_store(alloca, shifted);

                alloca
            };

            let xored_arg = bd.build_xor(
                arg,
                bd.build_load(shifted_alloca, shifted_name).into_int_value(),
                "xor_arg_shifted",
            );

            BasicValueEnum::IntValue(bd.build_int_sub(
                xored_arg,
                bd.build_load(shifted_alloca, shifted_name).into_int_value(),
                "sub_xored_shifted",
            ))
        }
        NumToFloat => {
            // TODO specialize this to be not just for i64!
            let builtin_fn_name = "i64_to_f64_";

            let fn_val = env
                .module
                .get_function(builtin_fn_name)
                .unwrap_or_else(|| panic!("Unrecognized builtin function: {:?} - if you're working on the Roc compiler, do you need to rebuild the bitcode? See compiler/builtins/bitcode/README.md", builtin_fn_name));

            let call = env
                .builder
                .build_call(fn_val, &[arg.into()], "call_builtin");

            call.set_call_convention(fn_val.get_call_conventions());

            call.try_as_basic_value()
                .left()
                .unwrap_or_else(|| panic!("LLVM error: Invalid call for low-level op {:?}", op))
        }
        _ => {
            unreachable!("Unrecognized int unary operation: {:?}", op);
        }
    }
}

fn build_float_unary_op<'a, 'ctx, 'env>(
    env: &Env<'a, 'ctx, 'env>,
    arg: FloatValue<'ctx>,
    arg_layout: &Layout<'a>,
    op: LowLevel,
) -> BasicValueEnum<'ctx> {
    use roc_module::low_level::LowLevel::*;

    let bd = env.builder;

    match op {
        NumNeg => bd.build_float_neg(arg, "negate_float").into(),
        NumAbs => call_intrinsic(LLVM_FABS_F64, env, &[(arg.into(), arg_layout)]),
        NumSqrtUnchecked => call_intrinsic(LLVM_SQRT_F64, env, &[(arg.into(), arg_layout)]),
        NumRound => call_intrinsic(LLVM_LROUND_I64_F64, env, &[(arg.into(), arg_layout)]),
        NumSin => call_intrinsic(LLVM_SIN_F64, env, &[(arg.into(), arg_layout)]),
        NumCos => call_intrinsic(LLVM_COS_F64, env, &[(arg.into(), arg_layout)]),
        NumToFloat => arg.into(), /* Converting from Float to Float is a no-op */
        _ => {
            unreachable!("Unrecognized int unary operation: {:?}", op);
        }
    }
}<|MERGE_RESOLUTION|>--- conflicted
+++ resolved
@@ -1,15 +1,9 @@
 use crate::layout_id::LayoutIds;
 use crate::llvm::build_list::{
     allocate_list, build_basic_phi2, clone_nonempty_list, empty_list, empty_polymorphic_list,
-<<<<<<< HEAD
-    incrementing_index_loop, list_append, list_concat, list_get_unsafe, list_is_not_empty,
+    incrementing_elem_loop, list_append, list_concat, list_get_unsafe, list_is_not_empty,
     list_join, list_keep_if, list_len, list_map, list_prepend, list_repeat, list_reverse, list_set,
-    list_single, load_list_ptr,
-=======
-    incrementing_elem_loop, list_append, list_concat, list_get_unsafe, list_is_not_empty,
-    list_join, list_len, list_map, list_prepend, list_repeat, list_reverse, list_set, list_single,
-    load_list_ptr, store_list, LoopListArg,
->>>>>>> 6b351d03
+    list_single, load_list_ptr, store_list, LoopListArg,
 };
 use crate::llvm::compare::{build_eq, build_neq};
 use crate::llvm::convert::{
