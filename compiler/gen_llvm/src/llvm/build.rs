--- conflicted
+++ resolved
@@ -3242,12 +3242,7 @@
     return_layout: Layout<'a>,
     c_function_name: &str,
 ) -> FunctionValue<'ctx> {
-<<<<<<< HEAD
     // NOTE we ingore env.is_gen_test here
-=======
-    // NOTE we ignore env.is_gen_test here
-    let wrapper_return_type = roc_function.get_type().get_return_type().unwrap();
->>>>>>> 2f0296a5
 
     let mut cc_argument_types = Vec::with_capacity_in(arguments.len(), env.arena);
     for layout in arguments {
