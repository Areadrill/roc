--- conflicted
+++ resolved
@@ -627,13 +627,7 @@
                     match &mut self.pending_specializations {
                         PendingSpecializations::Finding(suspended) => {
                             // register the pending specialization, so this gets code genned later
-<<<<<<< HEAD
                             suspended.specialization(env.subs, symbol, layout, annotation);
-=======
-                            let pending =
-                                PendingSpecialization::from_var(env.arena, env.subs, annotation);
-                            add_pending(pending_specializations, symbol, layout, pending);
->>>>>>> a0c292f7
 
                             match self.partial_procs.symbol_to_id(symbol) {
                                 Some(occupied) => {
@@ -6799,17 +6793,7 @@
                 debug_assert!(!env.is_imported_symbol(proc_name));
 
                 // register the pending specialization, so this gets code genned later
-<<<<<<< HEAD
                 suspended.specialization(env.subs, proc_name, top_level_layout, fn_var);
-=======
-                let pending = PendingSpecialization::from_var(env.arena, env.subs, fn_var);
-                add_pending(
-                    pending_specializations,
-                    proc_name,
-                    top_level_layout,
-                    pending,
-                );
->>>>>>> a0c292f7
 
                 debug_assert_eq!(
                     argument_layouts.len(),
@@ -6955,17 +6939,7 @@
                 debug_assert!(!env.is_imported_symbol(proc_name));
 
                 // register the pending specialization, so this gets code genned later
-<<<<<<< HEAD
                 suspended.specialization(env.subs, proc_name, top_level_layout, fn_var);
-=======
-                let pending = PendingSpecialization::from_var(env.arena, env.subs, fn_var);
-                add_pending(
-                    pending_specializations,
-                    proc_name,
-                    top_level_layout,
-                    pending,
-                );
->>>>>>> a0c292f7
 
                 force_thunk(env, proc_name, inner_layout, assigned, hole)
             }
