--- conflicted
+++ resolved
@@ -1602,7 +1602,6 @@
             ),
         )
     }
-<<<<<<< HEAD
 
     #[test]
     fn peano() {
@@ -1743,7 +1742,6 @@
                 d = f { x: Red }
 
                 a * b * c * d
-=======
     #[test]
     fn list_map() {
         compiles_to_ir(
@@ -1762,12 +1760,10 @@
                     List.map nonEmpty greaterThanOne
                 
                 main {}
->>>>>>> c743d031
-                "#
-            ),
-            indoc!(
-                r#"
-<<<<<<< HEAD
+                "#
+            ),
+            indoc!(
+                r#"
                 procedure Num.16 (#Attr.2, #Attr.3):
                     let Test.38 = lowlevel NumMul #Attr.2 #Attr.3;
                     ret Test.38;
@@ -1920,35 +1916,6 @@
                 let Test.8 = CallByName Test.2 Test.1;
                 let Test.6 = CallByName Num.14 Test.7 Test.8;
                 ret Test.6;
-=======
-                procedure Test.0 (Test.6):
-                    let Test.15 = 1i64;
-                    let Test.16 = 1i64;
-                    let Test.17 = -4i64;
-                    let Test.18 = 1i64;
-                    let Test.19 = 2i64;
-                    let Test.2 = Array [Test.15, Test.16, Test.17, Test.18, Test.19];
-                    let Test.10 = FunctionPointer Test.3;
-                    let Test.9 = CallByName List.6 Test.2 Test.10;
-                    ret Test.9;
-
-                procedure List.6 (#Attr.2, #Attr.3):
-                    let Test.11 = lowlevel ListMap #Attr.2 #Attr.3;
-                    ret Test.11;
-
-                procedure Num.19 (#Attr.2, #Attr.3):
-                    let Test.14 = lowlevel NumGt #Attr.2 #Attr.3;
-                    ret Test.14;
-
-                procedure Test.3 (Test.5):
-                    let Test.13 = 0i64;
-                    let Test.12 = CallByName Num.19 Test.5 Test.13;
-                    ret Test.12;
-
-                let Test.8 = Struct {};
-                let Test.7 = CallByName Test.0 Test.8;
-                ret Test.7;
->>>>>>> c743d031
                 "#
             ),
         )
