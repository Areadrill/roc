use crate::pretty_print::Parens;
<<<<<<< HEAD
use crate::subs::{Subs, VarStore, Variable};
use inlinable_string::InlinableString;
use roc_collections::all::{ImMap, ImSet, Index, MutMap, MutSet, SendMap};
=======
use crate::subs::{
    GetSubsSlice, LambdaSet, RecordFields, Subs, UnionTags, VarStore, Variable, VariableSubsSlice,
};
use roc_collections::all::{ImMap, ImSet, Index, MutSet, SendMap};
>>>>>>> c9040c01
use roc_module::ident::{ForeignSymbol, Ident, Lowercase, TagName};
use roc_module::low_level::LowLevel;
use roc_module::symbol::{Interns, ModuleId, Symbol};
use roc_region::all::{Located, Region};
use std::fmt;

pub const TYPE_NUM: &str = "Num";
pub const TYPE_INTEGER: &str = "Integer";
pub const TYPE_FLOATINGPOINT: &str = "FloatingPoint";

const GREEK_LETTERS: &[char] = &[
    'α', 'ν', 'β', 'ξ', 'γ', 'ο', 'δ', 'π', 'ε', 'ρ', 'ζ', 'σ', 'η', 'τ', 'θ', 'υ', 'ι', 'φ', 'κ',
    'χ', 'λ', 'ψ', 'μ', 'ω', 'ς',
];

///
/// Intuitively
///
/// - Demanded: only introduced by pattern matches, e.g. { x } ->
///     Cannot unify with an Optional field, but can unify with a Required field
/// - Required: introduced by record literals and type annotations.
///     Can unify with Optional and Demanded
/// - Optional: introduced by pattern matches and annotations.
///     Can unify with Required, but not with Demanded
#[derive(PartialEq, Eq, Clone, Hash)]
pub enum RecordField<T> {
    Optional(T),
    Required(T),
    Demanded(T),
}

impl<T: Copy> Copy for RecordField<T> {}

impl<T: fmt::Debug> fmt::Debug for RecordField<T> {
    fn fmt(&self, f: &mut fmt::Formatter) -> fmt::Result {
        use RecordField::*;

        match self {
            Optional(typ) => write!(f, "Optional({:?})", typ),
            Required(typ) => write!(f, "Required({:?})", typ),
            Demanded(typ) => write!(f, "Demanded({:?})", typ),
        }
    }
}

impl<T> RecordField<T> {
    pub fn into_inner(self) -> T {
        use RecordField::*;

        match self {
            Optional(t) => t,
            Required(t) => t,
            Demanded(t) => t,
        }
    }

    pub fn as_inner(&self) -> &T {
        use RecordField::*;

        match self {
            Optional(t) => t,
            Required(t) => t,
            Demanded(t) => t,
        }
    }

    pub fn map<F, U>(&self, mut f: F) -> RecordField<U>
    where
        F: FnMut(&T) -> U,
    {
        use RecordField::*;
        match self {
            Optional(t) => Optional(f(t)),
            Required(t) => Required(f(t)),
            Demanded(t) => Demanded(f(t)),
        }
    }
}

impl RecordField<Type> {
    pub fn substitute(&mut self, substitutions: &ImMap<Variable, Type>) {
        use RecordField::*;

        match self {
            Optional(typ) => typ.substitute(substitutions),
            Required(typ) => typ.substitute(substitutions),
            Demanded(typ) => typ.substitute(substitutions),
        }
    }

    pub fn substitute_alias(&mut self, rep_symbol: Symbol, actual: &Type) {
        use RecordField::*;

        match self {
            Optional(typ) => typ.substitute_alias(rep_symbol, actual),
            Required(typ) => typ.substitute_alias(rep_symbol, actual),
            Demanded(typ) => typ.substitute_alias(rep_symbol, actual),
        }
    }

    pub fn instantiate_aliases(
        &mut self,
        region: Region,
        aliases: &ImMap<Symbol, Alias>,
        var_store: &mut VarStore,
        introduced: &mut ImSet<Variable>,
    ) {
        use RecordField::*;

        match self {
            Optional(typ) => typ.instantiate_aliases(region, aliases, var_store, introduced),
            Required(typ) => typ.instantiate_aliases(region, aliases, var_store, introduced),
            Demanded(typ) => typ.instantiate_aliases(region, aliases, var_store, introduced),
        }
    }

    pub fn contains_symbol(&self, rep_symbol: Symbol) -> bool {
        use RecordField::*;

        match self {
            Optional(typ) => typ.contains_symbol(rep_symbol),
            Required(typ) => typ.contains_symbol(rep_symbol),
            Demanded(typ) => typ.contains_symbol(rep_symbol),
        }
    }
    pub fn contains_variable(&self, rep_variable: Variable) -> bool {
        use RecordField::*;

        match self {
            Optional(typ) => typ.contains_variable(rep_variable),
            Required(typ) => typ.contains_variable(rep_variable),
            Demanded(typ) => typ.contains_variable(rep_variable),
        }
    }
}

#[derive(Debug, PartialEq, Eq, Clone)]
pub struct LambdaSet(pub Type);

impl LambdaSet {
    fn substitute(&mut self, substitutions: &ImMap<Variable, Type>) {
        self.0.substitute(substitutions);
    }

    fn instantiate_aliases(
        &mut self,
        region: Region,
        aliases: &ImMap<Symbol, Alias>,
        var_store: &mut VarStore,
        introduced: &mut ImSet<Variable>,
    ) {
        self.0
            .instantiate_aliases(region, aliases, var_store, introduced)
    }
}

#[derive(PartialEq, Eq, Clone)]
pub enum Type {
    EmptyRec,
    EmptyTagUnion,
    /// A function. The types of its arguments, size of its closure, then the type of its return value.
    Function(Vec<Type>, Box<Type>, Box<Type>),
    Record(SendMap<Lowercase, RecordField<Type>>, Box<Type>),
    TagUnion(Vec<(TagName, Vec<Type>)>, Box<Type>),
    FunctionOrTagUnion(TagName, Symbol, Box<Type>),
    Alias {
        symbol: Symbol,
        type_arguments: Vec<(Lowercase, Type)>,
        lambda_set_variables: Vec<LambdaSet>,
        actual: Box<Type>,
    },
    HostExposedAlias {
        name: Symbol,
        type_arguments: Vec<(Lowercase, Type)>,
        lambda_set_variables: Vec<LambdaSet>,
        actual_var: Variable,
        actual: Box<Type>,
    },
    RecursiveTagUnion(Variable, Vec<(TagName, Vec<Type>)>, Box<Type>),
    /// Applying a type to some arguments (e.g. Dict.Dict String Int)
    Apply(Symbol, Vec<Type>),
    Variable(Variable),
    /// A type error, which will code gen to a runtime error
    Erroneous(Problem),
}

impl fmt::Debug for Type {
    fn fmt(&self, f: &mut fmt::Formatter) -> fmt::Result {
        match self {
            Type::EmptyRec => write!(f, "{{}}"),
            Type::EmptyTagUnion => write!(f, "[]"),
            Type::Function(args, closure, ret) => {
                write!(f, "Fn(")?;

                for (index, arg) in args.iter().enumerate() {
                    if index > 0 {
                        write!(f, ", ")?;
                    }

                    write!(f, "{:?}", arg)?;
                }

                write!(f, " |{:?}|", closure)?;
                write!(f, " -> ")?;

                ret.fmt(f)?;

                write!(f, ")")
            }
            Type::Variable(var) => write!(f, "<{:?}>", var),

            Type::Apply(symbol, args) => {
                write!(f, "({:?}", symbol)?;

                for arg in args {
                    write!(f, " {:?}", arg)?;
                }

                write!(f, ")")
            }
            Type::Erroneous(problem) => {
                write!(f, "Erroneous(")?;

                problem.fmt(f)?;

                write!(f, ")")
            }
            Type::Alias {
                symbol,
                type_arguments,
                lambda_set_variables,
                actual: _actual,
                ..
            } => {
                write!(f, "(Alias {:?}", symbol)?;

                for (_, arg) in type_arguments {
                    write!(f, " {:?}", arg)?;
                }

                for (lambda_set, greek_letter) in
                    lambda_set_variables.iter().zip(GREEK_LETTERS.iter())
                {
                    write!(f, " {}@{:?}", greek_letter, lambda_set.0)?;
                }

                // Sometimes it's useful to see the expansion of the alias
                write!(f, "[ but actually {:?} ]", _actual)?;

                write!(f, ")")?;

                Ok(())
            }
            Type::HostExposedAlias {
                name,
                type_arguments: arguments,
                ..
            } => {
                write!(f, "HostExposedAlias {:?}", name)?;

                for (_, arg) in arguments {
                    write!(f, " {:?}", arg)?;
                }

                // Sometimes it's useful to see the expansion of the alias
                // write!(f, "[ but actually {:?} ]", _actual)?;

                Ok(())
            }
            Type::Record(fields, ext) => {
                write!(f, "{{")?;

                if !fields.is_empty() {
                    write!(f, " ")?;
                }

                let mut any_written_yet = false;

                for (label, field_type) in fields {
                    match field_type {
                        RecordField::Optional(_) => write!(f, "{:?} ? {:?}", label, field_type)?,
                        RecordField::Required(_) => write!(f, "{:?} : {:?}", label, field_type)?,
                        RecordField::Demanded(_) => write!(f, "{:?} : {:?}", label, field_type)?,
                    }

                    if any_written_yet {
                        write!(f, ", ")?;
                    } else {
                        any_written_yet = true;
                    }
                }

                if !fields.is_empty() {
                    write!(f, " ")?;
                }

                write!(f, "}}")?;

                match *ext.clone() {
                    Type::EmptyRec => {
                        // This is a closed record. We're done!
                        Ok(())
                    }
                    other => {
                        // This is an open record, so print the variable
                        // right after the '}'
                        //
                        // e.g. the "*" at the end of `{ x: Int }*`
                        // or the "r" at the end of `{ x: Int }r`
                        other.fmt(f)
                    }
                }
            }
            Type::TagUnion(tags, ext) => {
                write!(f, "[")?;

                if !tags.is_empty() {
                    write!(f, " ")?;
                }

                let mut it = tags.iter().peekable();
                while let Some((label, arguments)) = it.next() {
                    write!(f, "{:?}", label)?;

                    for argument in arguments {
                        write!(f, " {:?}", argument)?;
                    }

                    if it.peek().is_some() {
                        write!(f, ", ")?;
                    }
                }

                if !tags.is_empty() {
                    write!(f, " ")?;
                }

                write!(f, "]")?;

                match *ext.clone() {
                    Type::EmptyTagUnion => {
                        // This is a closed variant. We're done!
                        Ok(())
                    }
                    other => {
                        // This is an open tag union, so print the variable
                        // right after the ']'
                        //
                        // e.g. the "*" at the end of `[ Foo ]*`
                        // or the "r" at the end of `[ DivByZero ]r`
                        other.fmt(f)
                    }
                }
            }
            Type::FunctionOrTagUnion(tag_name, _, ext) => {
                write!(f, "[")?;
                write!(f, "{:?}", tag_name)?;
                write!(f, "]")?;

                match *ext.clone() {
                    Type::EmptyTagUnion => {
                        // This is a closed variant. We're done!
                        Ok(())
                    }
                    other => {
                        // This is an open tag union, so print the variable
                        // right after the ']'
                        //
                        // e.g. the "*" at the end of `[ Foo ]*`
                        // or the "r" at the end of `[ DivByZero ]r`
                        other.fmt(f)
                    }
                }
            }
            Type::RecursiveTagUnion(rec, tags, ext) => {
                write!(f, "[")?;

                if !tags.is_empty() {
                    write!(f, " ")?;
                }

                let mut it = tags.iter().peekable();
                while let Some((label, arguments)) = it.next() {
                    write!(f, "{:?}", label)?;

                    for argument in arguments {
                        write!(f, " {:?}", argument)?;
                    }

                    if it.peek().is_some() {
                        write!(f, ", ")?;
                    }
                }

                if !tags.is_empty() {
                    write!(f, " ")?;
                }

                write!(f, "]")?;

                match *ext.clone() {
                    Type::EmptyTagUnion => {
                        // This is a closed variant. We're done!
                    }
                    other => {
                        // This is an open tag union, so print the variable
                        // right after the ']'
                        //
                        // e.g. the "*" at the end of `[ Foo ]*`
                        // or the "r" at the end of `[ DivByZero ]r`
                        other.fmt(f)?;
                    }
                }

                write!(f, " as <{:?}>", rec)
            }
        }
    }
}

impl Type {
    pub fn arity(&self) -> usize {
        if let Type::Function(args, _, _) = self {
            args.len()
        } else {
            0
        }
    }
    pub fn is_recursive(&self) -> bool {
        matches!(self, Type::RecursiveTagUnion(_, _, _))
    }

    pub fn variables(&self) -> ImSet<Variable> {
        let mut result = ImSet::default();
        variables_help(self, &mut result);

        result
    }

    pub fn variables_detail(&self) -> VariableDetail {
        let mut result = Default::default();
        variables_help_detailed(self, &mut result);

        result
    }

    pub fn substitute(&mut self, substitutions: &ImMap<Variable, Type>) {
        use Type::*;

        match self {
            Variable(v) => {
                if let Some(replacement) = substitutions.get(v) {
                    *self = replacement.clone();
                }
            }
            Function(args, closure, ret) => {
                for arg in args {
                    arg.substitute(substitutions);
                }
                closure.substitute(substitutions);
                ret.substitute(substitutions);
            }
            TagUnion(tags, ext) => {
                for (_, args) in tags {
                    for x in args {
                        x.substitute(substitutions);
                    }
                }
                ext.substitute(substitutions);
            }
            FunctionOrTagUnion(_, _, ext) => {
                ext.substitute(substitutions);
            }
            RecursiveTagUnion(_, tags, ext) => {
                for (_, args) in tags {
                    for x in args {
                        x.substitute(substitutions);
                    }
                }
                ext.substitute(substitutions);
            }
            Record(fields, ext) => {
                for x in fields.iter_mut() {
                    x.substitute(substitutions);
                }
                ext.substitute(substitutions);
            }
            Alias {
                type_arguments,
                lambda_set_variables,
                actual,
                ..
            } => {
                for (_, value) in type_arguments.iter_mut() {
                    value.substitute(substitutions);
                }

                for lambda_set in lambda_set_variables.iter_mut() {
                    lambda_set.substitute(substitutions);
                }

                actual.substitute(substitutions);
            }
            HostExposedAlias {
                type_arguments: arguments,
                actual: actual_type,
                ..
            } => {
                for (_, value) in arguments.iter_mut() {
                    value.substitute(substitutions);
                }
                actual_type.substitute(substitutions);
            }
            Apply(_, args) => {
                for arg in args {
                    arg.substitute(substitutions);
                }
            }

            EmptyRec | EmptyTagUnion | Erroneous(_) => {}
        }
    }

    // swap Apply with Alias if their module and tag match
    pub fn substitute_alias(&mut self, rep_symbol: Symbol, actual: &Type) {
        use Type::*;

        match self {
            Function(args, closure, ret) => {
                for arg in args {
                    arg.substitute_alias(rep_symbol, actual);
                }
                closure.substitute_alias(rep_symbol, actual);
                ret.substitute_alias(rep_symbol, actual);
            }
            FunctionOrTagUnion(_, _, ext) => {
                ext.substitute_alias(rep_symbol, actual);
            }
            RecursiveTagUnion(_, tags, ext) | TagUnion(tags, ext) => {
                for (_, args) in tags {
                    for x in args {
                        x.substitute_alias(rep_symbol, actual);
                    }
                }
                ext.substitute_alias(rep_symbol, actual);
            }
            Record(fields, ext) => {
                for x in fields.iter_mut() {
                    x.substitute_alias(rep_symbol, actual);
                }
                ext.substitute_alias(rep_symbol, actual);
            }
            Alias {
                actual: alias_actual,
                ..
            } => {
                alias_actual.substitute_alias(rep_symbol, actual);
            }
            HostExposedAlias {
                actual: actual_type,
                ..
            } => {
                actual_type.substitute_alias(rep_symbol, actual);
            }
            Apply(symbol, _) if *symbol == rep_symbol => {
                *self = actual.clone();

                if let Apply(_, args) = self {
                    for arg in args {
                        arg.substitute_alias(rep_symbol, actual);
                    }
                }
            }
            Apply(_, args) => {
                for arg in args {
                    arg.substitute_alias(rep_symbol, actual);
                }
            }
            EmptyRec | EmptyTagUnion | Erroneous(_) | Variable(_) => {}
        }
    }

    pub fn contains_symbol(&self, rep_symbol: Symbol) -> bool {
        use Type::*;

        match self {
            Function(args, closure, ret) => {
                ret.contains_symbol(rep_symbol)
                    || closure.contains_symbol(rep_symbol)
                    || args.iter().any(|arg| arg.contains_symbol(rep_symbol))
            }
            FunctionOrTagUnion(_, _, ext) => ext.contains_symbol(rep_symbol),
            RecursiveTagUnion(_, tags, ext) | TagUnion(tags, ext) => {
                ext.contains_symbol(rep_symbol)
                    || tags
                        .iter()
                        .map(|v| v.1.iter())
                        .flatten()
                        .any(|arg| arg.contains_symbol(rep_symbol))
            }

            Record(fields, ext) => {
                ext.contains_symbol(rep_symbol)
                    || fields.values().any(|arg| arg.contains_symbol(rep_symbol))
            }
            Alias {
                symbol: alias_symbol,
                actual: actual_type,
                ..
            } => alias_symbol == &rep_symbol || actual_type.contains_symbol(rep_symbol),
            HostExposedAlias { name, actual, .. } => {
                name == &rep_symbol || actual.contains_symbol(rep_symbol)
            }
            Apply(symbol, _) if *symbol == rep_symbol => true,
            Apply(_, args) => args.iter().any(|arg| arg.contains_symbol(rep_symbol)),
            EmptyRec | EmptyTagUnion | Erroneous(_) | Variable(_) => false,
        }
    }

    pub fn contains_variable(&self, rep_variable: Variable) -> bool {
        use Type::*;

        match self {
            Variable(v) => *v == rep_variable,
            Function(args, closure, ret) => {
                ret.contains_variable(rep_variable)
                    || closure.contains_variable(rep_variable)
                    || args.iter().any(|arg| arg.contains_variable(rep_variable))
            }
            FunctionOrTagUnion(_, _, ext) => ext.contains_variable(rep_variable),
            RecursiveTagUnion(_, tags, ext) | TagUnion(tags, ext) => {
                ext.contains_variable(rep_variable)
                    || tags
                        .iter()
                        .map(|v| v.1.iter())
                        .flatten()
                        .any(|arg| arg.contains_variable(rep_variable))
            }

            Record(fields, ext) => {
                ext.contains_variable(rep_variable)
                    || fields
                        .values()
                        .any(|arg| arg.contains_variable(rep_variable))
            }
            Alias {
                actual: actual_type,
                ..
            } => actual_type.contains_variable(rep_variable),
            HostExposedAlias { actual, .. } => actual.contains_variable(rep_variable),
            Apply(_, args) => args.iter().any(|arg| arg.contains_variable(rep_variable)),
            EmptyRec | EmptyTagUnion | Erroneous(_) => false,
        }
    }

    pub fn symbols(&self) -> ImSet<Symbol> {
        let mut found_symbols = ImSet::default();
        symbols_help(self, &mut found_symbols);

        found_symbols
    }

    /// a shallow dealias, continue until the first constructor is not an alias.
    pub fn shallow_dealias(&self) -> &Self {
        match self {
            Type::Alias { actual, .. } => actual.shallow_dealias(),
            _ => self,
        }
    }

    pub fn instantiate_aliases(
        &mut self,
        region: Region,
        aliases: &ImMap<Symbol, Alias>,
        var_store: &mut VarStore,
        introduced: &mut ImSet<Variable>,
    ) {
        use Type::*;

        match self {
            Function(args, closure, ret) => {
                for arg in args {
                    arg.instantiate_aliases(region, aliases, var_store, introduced);
                }
                closure.instantiate_aliases(region, aliases, var_store, introduced);
                ret.instantiate_aliases(region, aliases, var_store, introduced);
            }
            FunctionOrTagUnion(_, _, ext) => {
                ext.instantiate_aliases(region, aliases, var_store, introduced);
            }
            RecursiveTagUnion(_, tags, ext) | TagUnion(tags, ext) => {
                for (_, args) in tags {
                    for x in args {
                        x.instantiate_aliases(region, aliases, var_store, introduced);
                    }
                }
                ext.instantiate_aliases(region, aliases, var_store, introduced);
            }
            Record(fields, ext) => {
                for x in fields.iter_mut() {
                    x.instantiate_aliases(region, aliases, var_store, introduced);
                }
                ext.instantiate_aliases(region, aliases, var_store, introduced);
            }
            HostExposedAlias {
                type_arguments: type_args,
                lambda_set_variables,
                actual: actual_type,
                ..
            }
            | Alias {
                type_arguments: type_args,
                lambda_set_variables,
                actual: actual_type,
                ..
            } => {
                for arg in type_args {
                    arg.1
                        .instantiate_aliases(region, aliases, var_store, introduced);
                }

                for arg in lambda_set_variables {
                    arg.instantiate_aliases(region, aliases, var_store, introduced);
                }

                actual_type.instantiate_aliases(region, aliases, var_store, introduced);
            }
            Apply(symbol, args) => {
                if let Some(alias) = aliases.get(symbol) {
                    if args.len() != alias.type_variables.len() {
                        *self = Type::Erroneous(Problem::BadTypeArguments {
                            symbol: *symbol,
                            region,
                            type_got: args.len() as u8,
                            alias_needs: alias.type_variables.len() as u8,
                        });
                        return;
                    }

                    let mut actual = alias.typ.clone();

                    let mut named_args = Vec::with_capacity(args.len());
                    let mut substitution = ImMap::default();

                    // TODO substitute further in args
                    for (
                        Located {
                            value: (lowercase, placeholder),
                            ..
                        },
                        filler,
                    ) in alias.type_variables.iter().zip(args.iter())
                    {
                        let mut filler = filler.clone();
                        filler.instantiate_aliases(region, aliases, var_store, introduced);
                        named_args.push((lowercase.clone(), filler.clone()));
                        substitution.insert(*placeholder, filler);
                    }

                    let mut lambda_set_variables =
                        Vec::with_capacity(alias.lambda_set_variables.len());
                    for lambda_set in alias.lambda_set_variables.iter() {
                        let fresh = var_store.fresh();
                        introduced.insert(fresh);

                        lambda_set_variables.push(LambdaSet(Type::Variable(fresh)));

                        if let Type::Variable(lambda_set_var) = lambda_set.0 {
                            substitution.insert(lambda_set_var, Type::Variable(fresh));
                        }
                    }

                    actual.substitute(&substitution);
                    actual.instantiate_aliases(region, aliases, var_store, introduced);

                    // instantiate recursion variable!
                    if let Type::RecursiveTagUnion(rec_var, mut tags, mut ext) = actual {
                        let new_rec_var = var_store.fresh();
                        substitution.clear();
                        substitution.insert(rec_var, Type::Variable(new_rec_var));

                        for typ in tags.iter_mut().map(|v| v.1.iter_mut()).flatten() {
                            typ.substitute(&substitution);
                        }
                        ext.substitute(&substitution);

                        *self = Type::Alias {
                            symbol: *symbol,
                            type_arguments: named_args,
                            lambda_set_variables: alias.lambda_set_variables.clone(),
                            actual: Box::new(Type::RecursiveTagUnion(new_rec_var, tags, ext)),
                        };
                    } else {
                        *self = Type::Alias {
                            symbol: *symbol,
                            type_arguments: named_args,
                            lambda_set_variables: alias.lambda_set_variables.clone(),
                            actual: Box::new(actual),
                        };
                    }
                } else {
                    // one of the special-cased Apply types.
                    for x in args {
                        x.instantiate_aliases(region, aliases, var_store, introduced);
                    }
                }
            }
            EmptyRec | EmptyTagUnion | Erroneous(_) | Variable(_) => {}
        }
    }
}

fn symbols_help(tipe: &Type, accum: &mut ImSet<Symbol>) {
    use Type::*;

    match tipe {
        Function(args, closure, ret) => {
            symbols_help(ret, accum);
            symbols_help(closure, accum);
            args.iter().for_each(|arg| symbols_help(arg, accum));
        }
        FunctionOrTagUnion(_, _, ext) => {
            symbols_help(ext, accum);
        }
        RecursiveTagUnion(_, tags, ext) | TagUnion(tags, ext) => {
            symbols_help(ext, accum);
            tags.iter()
                .map(|v| v.1.iter())
                .flatten()
                .for_each(|arg| symbols_help(arg, accum));
        }

        Record(fields, ext) => {
            symbols_help(ext, accum);
            fields.values().for_each(|field| {
                use RecordField::*;

                match field {
                    Optional(arg) => symbols_help(arg, accum),
                    Required(arg) => symbols_help(arg, accum),
                    Demanded(arg) => symbols_help(arg, accum),
                }
            });
        }
        Alias {
            symbol: alias_symbol,
            actual: actual_type,
            ..
        } => {
            accum.insert(*alias_symbol);
            symbols_help(actual_type, accum);
        }
        HostExposedAlias { name, actual, .. } => {
            accum.insert(*name);
            symbols_help(actual, accum);
        }
        Apply(symbol, args) => {
            accum.insert(*symbol);
            args.iter().for_each(|arg| symbols_help(arg, accum));
        }
        EmptyRec | EmptyTagUnion | Erroneous(_) | Variable(_) => {}
    }
}

fn variables_help(tipe: &Type, accum: &mut ImSet<Variable>) {
    use Type::*;

    match tipe {
        EmptyRec | EmptyTagUnion | Erroneous(_) => (),

        Variable(v) => {
            accum.insert(*v);
        }

        Function(args, closure, ret) => {
            for arg in args {
                variables_help(arg, accum);
            }
            variables_help(closure, accum);
            variables_help(ret, accum);
        }
        Record(fields, ext) => {
            use RecordField::*;

            for (_, field) in fields {
                match field {
                    Optional(x) => variables_help(x, accum),
                    Required(x) => variables_help(x, accum),
                    Demanded(x) => variables_help(x, accum),
                };
            }
            variables_help(ext, accum);
        }
        TagUnion(tags, ext) => {
            for (_, args) in tags {
                for x in args {
                    variables_help(x, accum);
                }
            }
            variables_help(ext, accum);
        }
        FunctionOrTagUnion(_, _, ext) => {
            variables_help(ext, accum);
        }
        RecursiveTagUnion(rec, tags, ext) => {
            for (_, args) in tags {
                for x in args {
                    variables_help(x, accum);
                }
            }
            variables_help(ext, accum);

            // just check that this is actually a recursive type
            debug_assert!(accum.contains(rec));

            // this rec var doesn't need to be in flex_vars or rigid_vars
            accum.remove(rec);
        }
        Alias {
            type_arguments,
            actual,
            ..
        } => {
            for (_, arg) in type_arguments {
                variables_help(arg, accum);
            }
            variables_help(actual, accum);
        }
        HostExposedAlias {
            type_arguments: arguments,
            actual,
            ..
        } => {
            for (_, arg) in arguments {
                variables_help(arg, accum);
            }
            variables_help(actual, accum);
        }
        Apply(_, args) => {
            for x in args {
                variables_help(x, accum);
            }
        }
    }
}

#[derive(Default)]
pub struct VariableDetail {
    pub type_variables: MutSet<Variable>,
    pub lambda_set_variables: Vec<Variable>,
    pub recursion_variables: MutSet<Variable>,
}

impl VariableDetail {
    pub fn is_empty(&self) -> bool {
        self.type_variables.is_empty()
            && self.lambda_set_variables.is_empty()
            && self.recursion_variables.is_empty()
    }
}

fn variables_help_detailed(tipe: &Type, accum: &mut VariableDetail) {
    use Type::*;

    match tipe {
        EmptyRec | EmptyTagUnion | Erroneous(_) => (),

        Variable(v) => {
            accum.type_variables.insert(*v);
        }

        Function(args, closure, ret) => {
            for arg in args {
                variables_help_detailed(arg, accum);
            }
            if let Type::Variable(v) = **closure {
                accum.lambda_set_variables.push(v);
            } else {
                variables_help_detailed(closure, accum);
            }

            variables_help_detailed(ret, accum);
        }
        Record(fields, ext) => {
            use RecordField::*;

            for (_, field) in fields {
                match field {
                    Optional(x) => variables_help_detailed(x, accum),
                    Required(x) => variables_help_detailed(x, accum),
                    Demanded(x) => variables_help_detailed(x, accum),
                };
            }
            variables_help_detailed(ext, accum);
        }
        TagUnion(tags, ext) => {
            for (_, args) in tags {
                for x in args {
                    variables_help_detailed(x, accum);
                }
            }
            variables_help_detailed(ext, accum);
        }
        FunctionOrTagUnion(_, _, ext) => {
            variables_help_detailed(ext, accum);
        }
        RecursiveTagUnion(rec, tags, ext) => {
            for (_, args) in tags {
                for x in args {
                    variables_help_detailed(x, accum);
                }
            }
            variables_help_detailed(ext, accum);

            // just check that this is actually a recursive type
            debug_assert!(accum.type_variables.contains(rec));

            // this rec var doesn't need to be in flex_vars or rigid_vars
            accum.type_variables.remove(rec);

            accum.recursion_variables.insert(*rec);
        }
        Alias {
            type_arguments,
            actual,
            ..
        } => {
            for (_, arg) in type_arguments {
                variables_help_detailed(arg, accum);
            }
            variables_help_detailed(actual, accum);
        }
        HostExposedAlias {
            type_arguments: arguments,
            actual,
            ..
        } => {
            for (_, arg) in arguments {
                variables_help_detailed(arg, accum);
            }
            variables_help_detailed(actual, accum);
        }
        Apply(_, args) => {
            for x in args {
                variables_help_detailed(x, accum);
            }
        }
    }
}

#[derive(Debug)]
pub struct RecordStructure {
    /// Invariant: these should be sorted!
    pub fields: Vec<(Lowercase, RecordField<Variable>)>,
    pub ext: Variable,
}

#[derive(Debug)]
pub struct TagUnionStructure<'a> {
    /// Invariant: these should be sorted!
    pub fields: Vec<(TagName, &'a [Variable])>,
    pub ext: Variable,
}

#[derive(Debug, Clone, PartialEq, Eq)]
pub enum PReason {
    TypedArg {
        opt_name: Option<Symbol>,
        index: Index,
    },
    WhenMatch {
        index: Index,
    },
    TagArg {
        tag_name: TagName,
        index: Index,
    },
    PatternGuard,
    OptionalField,
}

#[derive(Debug, Clone, Copy, PartialEq, Eq)]
pub enum AnnotationSource {
    TypedIfBranch { index: Index, num_branches: usize },
    TypedWhenBranch { index: Index },
    TypedBody { region: Region },
}

#[derive(Debug, Clone, PartialEq, Eq)]
pub enum Reason {
    FnArg {
        name: Option<Symbol>,
        arg_index: Index,
    },
    FnCall {
        name: Option<Symbol>,
        arity: u8,
    },
    LowLevelOpArg {
        op: LowLevel,
        arg_index: Index,
    },
    ForeignCallArg {
        foreign_symbol: ForeignSymbol,
        arg_index: Index,
    },
    FloatLiteral,
    IntLiteral,
    NumLiteral,
    StrInterpolation,
    WhenBranch {
        index: Index,
    },
    WhenGuard,
    ExpectCondition,
    IfCondition,
    IfBranch {
        index: Index,
        total_branches: usize,
    },
    ElemInList {
        index: Index,
    },
    RecordUpdateValue(Lowercase),
    RecordUpdateKeys(Symbol, SendMap<Lowercase, Region>),
    RecordDefaultField(Lowercase),
}

#[derive(PartialEq, Debug, Clone)]
pub enum Category {
    Lookup(Symbol),
    CallResult(Option<Symbol>),
    LowLevelOpResult(LowLevel),
    ForeignCall,
    TagApply {
        tag_name: TagName,
        args_count: usize,
    },
    Lambda,
    Uniqueness,
    ClosureSize,
    StrInterpolation,

    // storing variables in the ast
    Storage(&'static str, u32),

    // control flow
    If,
    When,

    // types
    Float,
    Int,
    Num,
    List,
    Str,

    // records
    Record,
    Accessor(Lowercase),
    Access(Lowercase),
    DefaultValue(Lowercase), // for setting optional fields
}

#[derive(Debug, Clone, PartialEq, Eq)]
pub enum PatternCategory {
    Record,
    EmptyRecord,
    PatternGuard,
    PatternDefault,
    Set,
    Map,
    Ctor(TagName),
    Str,
    Num,
    Int,
    Float,
}

#[derive(Clone, Debug, PartialEq)]
pub struct Alias {
    pub region: Region,
    pub type_variables: Vec<Located<(Lowercase, Variable)>>,

    /// lambda set variables, e.g. the one annotating the arrow in
    /// a |c|-> b
    pub lambda_set_variables: Vec<LambdaSet>,

    pub recursion_variables: MutSet<Variable>,

    pub typ: Type,
}

#[derive(PartialEq, Eq, Debug, Clone, Hash)]
pub enum Problem {
    CanonicalizationProblem,
    CircularType(Symbol, Box<ErrorType>, Region),
    CyclicAlias(Symbol, Region, Vec<Symbol>),
    UnrecognizedIdent(Ident),
    Shadowed(Region, Located<Ident>),
    BadTypeArguments {
        symbol: Symbol,
        region: Region,
        type_got: u8,
        alias_needs: u8,
    },
    InvalidModule,
    SolvedTypeError,
}

#[derive(PartialEq, Eq, Debug, Clone)]
pub enum Mismatch {
    TypeMismatch,
    IfConditionNotBool,
    InconsistentIfElse,
    InconsistentWhenBranches,
    CanonicalizationProblem,
}

#[derive(PartialEq, Eq, Clone, Hash)]
pub enum ErrorType {
    Infinite,
    Type(Symbol, Vec<ErrorType>),
    FlexVar(Lowercase),
    RigidVar(Lowercase),
    Record(SendMap<Lowercase, RecordField<ErrorType>>, TypeExt),
    TagUnion(SendMap<TagName, Vec<ErrorType>>, TypeExt),
    RecursiveTagUnion(Box<ErrorType>, SendMap<TagName, Vec<ErrorType>>, TypeExt),
    Function(Vec<ErrorType>, Box<ErrorType>, Box<ErrorType>),
    Alias(Symbol, Vec<(Lowercase, ErrorType)>, Box<ErrorType>),
    Error,
}

impl std::fmt::Debug for ErrorType {
    fn fmt(&self, f: &mut fmt::Formatter<'_>) -> fmt::Result {
        // TODO remove clone
        write!(f, "{:?}", write_debug_error_type(self.clone()))
    }
}

impl ErrorType {
    pub fn unwrap_alias(self) -> ErrorType {
        match self {
            ErrorType::Alias(_, _, real) => real.unwrap_alias(),
            real => real,
        }
    }
}

pub fn write_error_type(home: ModuleId, interns: &Interns, error_type: ErrorType) -> String {
    let mut buf = String::new();
    write_error_type_help(home, interns, error_type, &mut buf, Parens::Unnecessary);

    buf
}

fn write_error_type_help(
    home: ModuleId,
    interns: &Interns,
    error_type: ErrorType,
    buf: &mut String,
    parens: Parens,
) {
    use ErrorType::*;

    match error_type {
        Infinite => buf.push('∞'),
        Error => buf.push('?'),
        FlexVar(name) => buf.push_str(name.as_str()),
        RigidVar(name) => buf.push_str(name.as_str()),
        Type(symbol, arguments) => {
            let write_parens = parens == Parens::InTypeParam && !arguments.is_empty();

            if write_parens {
                buf.push('(');
            }
            buf.push_str(symbol.ident_str(interns).as_str());

            for arg in arguments {
                buf.push(' ');

                write_error_type_help(home, interns, arg, buf, Parens::InTypeParam);
            }

            if write_parens {
                buf.push(')');
            }
        }
        Alias(Symbol::NUM_NUM, mut arguments, _actual) => {
            debug_assert!(arguments.len() == 1);

            let argument = arguments.remove(0).1;

            match argument {
                Type(Symbol::NUM_INTEGER, _) => {
                    buf.push_str("Int");
                }
                Type(Symbol::NUM_FLOATINGPOINT, _) => {
                    buf.push_str("F64");
                }
                other => {
                    let write_parens = parens == Parens::InTypeParam;

                    if write_parens {
                        buf.push('(');
                    }
                    buf.push_str("Num ");
                    write_error_type_help(home, interns, other, buf, Parens::InTypeParam);

                    if write_parens {
                        buf.push(')');
                    }
                }
            }
        }
        Function(arguments, _closure, result) => {
            let write_parens = parens != Parens::Unnecessary;

            if write_parens {
                buf.push(')');
            }

            let mut it = arguments.into_iter().peekable();

            while let Some(arg) = it.next() {
                write_error_type_help(home, interns, arg, buf, Parens::InFn);
                if it.peek().is_some() {
                    buf.push_str(", ");
                }
            }

            buf.push_str(" -> ");

            write_error_type_help(home, interns, *result, buf, Parens::InFn);

            if write_parens {
                buf.push(')');
            }
        }
        Record(fields, ext) => {
            buf.push('{');

            for (label, field) in fields {
                use RecordField::*;

                buf.push_str(label.as_str());

                let content = match field {
                    Optional(content) => {
                        buf.push_str(" ? ");
                        content
                    }
                    Required(content) => {
                        buf.push_str(" : ");
                        content
                    }
                    Demanded(content) => {
                        buf.push_str(" : ");
                        content
                    }
                };

                write_error_type_help(home, interns, content, buf, Parens::Unnecessary);
            }

            buf.push('}');
            write_type_ext(ext, buf);
        }

        other => todo!("cannot format {:?} yet", other),
    }
}

pub fn write_debug_error_type(error_type: ErrorType) -> String {
    let mut buf = String::new();
    write_debug_error_type_help(error_type, &mut buf, Parens::Unnecessary);

    buf
}

fn write_debug_error_type_help(error_type: ErrorType, buf: &mut String, parens: Parens) {
    use ErrorType::*;

    match error_type {
        Infinite => buf.push('∞'),
        Error => buf.push('?'),
        FlexVar(name) => buf.push_str(name.as_str()),
        RigidVar(name) => buf.push_str(name.as_str()),
        Type(symbol, arguments) => {
            let write_parens = parens == Parens::InTypeParam && !arguments.is_empty();

            if write_parens {
                buf.push('(');
            }
            buf.push_str(&format!("{:?}", symbol));

            for arg in arguments {
                buf.push(' ');

                write_debug_error_type_help(arg, buf, Parens::InTypeParam);
            }

            if write_parens {
                buf.push(')');
            }
        }
        Alias(Symbol::NUM_NUM, mut arguments, _actual) => {
            debug_assert!(arguments.len() == 1);

            let argument = arguments.remove(0).1;

            match argument {
                Type(Symbol::NUM_INTEGER, _) => {
                    buf.push_str("Int");
                }
                Type(Symbol::NUM_FLOATINGPOINT, _) => {
                    buf.push_str("F64");
                }
                other => {
                    let write_parens = parens == Parens::InTypeParam;

                    if write_parens {
                        buf.push('(');
                    }
                    buf.push_str("Num ");
                    write_debug_error_type_help(other, buf, Parens::InTypeParam);

                    if write_parens {
                        buf.push(')');
                    }
                }
            }
        }
        Alias(symbol, arguments, _actual) => {
            let write_parens = parens == Parens::InTypeParam && !arguments.is_empty();

            if write_parens {
                buf.push('(');
            }
            buf.push_str(&format!("{:?}", symbol));

            for arg in arguments {
                buf.push(' ');

                write_debug_error_type_help(arg.1, buf, Parens::InTypeParam);
            }

            // useful for debugging
            let write_out_alias = true;
            if write_out_alias {
                buf.push_str("[[ but really ");
                write_debug_error_type_help(*_actual, buf, Parens::Unnecessary);
                buf.push_str("]]");
            }

            if write_parens {
                buf.push(')');
            }
        }
        Function(arguments, _closure, result) => {
            let write_parens = parens != Parens::Unnecessary;

            if write_parens {
                buf.push('(');
            }

            let mut it = arguments.into_iter().peekable();

            while let Some(arg) = it.next() {
                write_debug_error_type_help(arg, buf, Parens::InFn);
                if it.peek().is_some() {
                    buf.push_str(", ");
                }
            }

            buf.push_str(" -> ");

            write_debug_error_type_help(*result, buf, Parens::InFn);

            if write_parens {
                buf.push(')');
            }
        }
        Record(fields, ext) => {
            buf.push('{');

            for (label, field) in fields {
                use RecordField::*;

                buf.push_str(label.as_str());

                let content = match field {
                    Optional(content) => {
                        buf.push_str(" ? ");
                        content
                    }
                    Required(content) => {
                        buf.push_str(" : ");
                        content
                    }
                    Demanded(content) => {
                        buf.push_str(" : ");
                        content
                    }
                };

                write_debug_error_type_help(content, buf, Parens::Unnecessary);
            }

            buf.push('}');
            write_type_ext(ext, buf);
        }
        TagUnion(tags, ext) => {
            buf.push('[');

            let mut it = tags.into_iter().peekable();

            while let Some((tag, args)) = it.next() {
                buf.push_str(&format!("{:?}", tag));
                for arg in args {
                    buf.push(' ');
                    write_debug_error_type_help(arg, buf, Parens::InTypeParam);
                }

                if it.peek().is_some() {
                    buf.push_str(", ");
                }
            }

            buf.push(']');
            write_type_ext(ext, buf);
        }
        RecursiveTagUnion(rec, tags, ext) => {
            buf.push('[');

            let mut it = tags.into_iter().peekable();
            while let Some((tag, args)) = it.next() {
                buf.push_str(&format!("{:?}", tag));
                for arg in args {
                    buf.push(' ');
                    write_debug_error_type_help(arg, buf, Parens::Unnecessary);
                }

                if it.peek().is_some() {
                    buf.push_str(", ");
                }
            }

            buf.push(']');
            write_type_ext(ext, buf);

            buf.push_str(" as ");

            write_debug_error_type_help(*rec, buf, Parens::Unnecessary);
        }
    }
}

#[derive(PartialEq, Eq, Debug, Clone, Hash)]
pub enum TypeExt {
    Closed,
    FlexOpen(Lowercase),
    RigidOpen(Lowercase),
}

fn write_type_ext(ext: TypeExt, buf: &mut String) {
    use TypeExt::*;
    match ext {
        Closed => {}
        FlexOpen(lowercase) | RigidOpen(lowercase) => {
            buf.push_str(lowercase.as_str());
        }
    }
}

static THE_LETTER_A: u32 = 'a' as u32;

pub fn name_type_var(letters_used: u32, taken: &mut MutSet<Lowercase>) -> (Lowercase, u32) {
    // TODO we should arena-allocate this String,
    // so all the strings in the entire pass only require ~1 allocation.
    let generated_name = if letters_used < 26 {
        // This should generate "a", then "b", etc.
        std::char::from_u32(THE_LETTER_A + letters_used)
            .unwrap_or_else(|| panic!("Tried to convert {} to a char", THE_LETTER_A + letters_used))
            .to_string()
            .into()
    } else {
        panic!("TODO generate aa, ab, ac, ...");
    };

    if taken.contains(&generated_name) {
        // If the generated name is already taken, try again.
        name_type_var(letters_used + 1, taken)
    } else {
        taken.insert(generated_name.clone());

        (generated_name, letters_used + 1)
    }
}

pub fn gather_fields_unsorted_iter(
    subs: &Subs,
    other_fields: RecordFields,
    mut var: Variable,
) -> (
    impl Iterator<Item = (&Lowercase, RecordField<Variable>)> + '_,
    Variable,
) {
    use crate::subs::Content::*;
    use crate::subs::FlatType::*;

    let mut stack = vec![other_fields];

    loop {
        match subs.get_content_without_compacting(var) {
            Structure(Record(sub_fields, sub_ext)) => {
                stack.push(*sub_fields);

                var = *sub_ext;
            }

            Alias(_, _, _, actual_var) => {
                // TODO according to elm/compiler: "TODO may be dropping useful alias info here"
                var = *actual_var;
            }

            Structure(EmptyRecord) => break,
            FlexVar(_) => break,

            // TODO investigate apparently this one pops up in the reporting tests!
            RigidVar(_) => break,

            other => unreachable!("something weird ended up in a record type: {:?}", other),
        }
    }

    let it = stack
        .into_iter()
        .map(|fields| fields.iter_all())
        .flatten()
        .map(move |(i1, i2, i3)| {
            let field_name: &Lowercase = &subs[i1];
            let variable = subs[i2];
            let record_field: RecordField<Variable> = subs[i3].map(|_| variable);

            (field_name, record_field)
        });

    (it, var)
}

pub fn gather_fields(subs: &Subs, other_fields: RecordFields, var: Variable) -> RecordStructure {
    let (it, ext) = gather_fields_unsorted_iter(subs, other_fields, var);

    let mut result: Vec<_> = it
        .map(|(ref_label, field)| (ref_label.clone(), field))
        .collect();

    result.sort_by(|(a, _), (b, _)| a.cmp(b));

    RecordStructure {
        fields: result,
        ext,
    }
}

pub fn gather_tags_unsorted_iter(
    subs: &Subs,
    other_fields: UnionTags,
    mut var: Variable,
) -> (
    impl Iterator<Item = (&TagName, VariableSubsSlice)> + '_,
    Variable,
) {
    use crate::subs::Content::*;
    use crate::subs::FlatType::*;

    let mut stack = vec![other_fields];

    loop {
        match subs.get_content_without_compacting(var) {
            Structure(TagUnion(sub_fields, sub_ext)) => {
                stack.push(*sub_fields);

                var = *sub_ext;
            }

            Structure(FunctionOrTagUnion(_tag_name_index, _, _sub_ext)) => {
                todo!("this variant does not use SOA yet, and therefore this case is unreachable right now")
                //                let sub_fields: UnionTags = (*tag_name_index).into();
                //                stack.push(sub_fields);
                //
                //                var = *sub_ext;
            }

            Structure(RecursiveTagUnion(_, _sub_fields, _sub_ext)) => {
                todo!("this variant does not use SOA yet, and therefore this case is unreachable right now")
                //                stack.push(*sub_fields);
                //
                //                var = *sub_ext;
            }

            Alias(_, _, actual_var) => {
                // TODO according to elm/compiler: "TODO may be dropping useful alias info here"
                var = *actual_var;
            }

            Structure(EmptyTagUnion) => break,
            FlexVar(_) => break,

            // TODO investigate this likely can happen when there is a type error
            RigidVar(_) => break,

            other => unreachable!("something weird ended up in a tag union type: {:?}", other),
        }
    }

    let it = stack
        .into_iter()
        .map(|union_tags| union_tags.iter_all())
        .flatten()
        .map(move |(i1, i2)| {
            let tag_name: &TagName = &subs[i1];
            let subs_slice = subs[i2];

            (tag_name, subs_slice)
        });

    (it, var)
}

pub fn gather_tags_slices(
    subs: &Subs,
    other_fields: UnionTags,
    var: Variable,
) -> (Vec<(TagName, VariableSubsSlice)>, Variable) {
    let (it, ext) = gather_tags_unsorted_iter(subs, other_fields, var);

    let mut result: Vec<_> = it
        .map(|(ref_label, field)| (ref_label.clone(), field))
        .collect();

    result.sort_by(|(a, _), (b, _)| a.cmp(b));

    (result, ext)
}

pub fn gather_tags(subs: &Subs, other_fields: UnionTags, var: Variable) -> TagUnionStructure {
    let (it, ext) = gather_tags_unsorted_iter(subs, other_fields, var);

    let mut result: Vec<_> = it
        .map(|(ref_label, field)| {
            (
                ref_label.clone(),
                subs.get_subs_slice(*field.as_subs_slice()),
            )
        })
        .collect();

    result.sort_by(|(a, _), (b, _)| a.cmp(b));

    TagUnionStructure {
        fields: result,
        ext,
    }
}<|MERGE_RESOLUTION|>--- conflicted
+++ resolved
@@ -1,14 +1,8 @@
 use crate::pretty_print::Parens;
-<<<<<<< HEAD
-use crate::subs::{Subs, VarStore, Variable};
-use inlinable_string::InlinableString;
-use roc_collections::all::{ImMap, ImSet, Index, MutMap, MutSet, SendMap};
-=======
 use crate::subs::{
-    GetSubsSlice, LambdaSet, RecordFields, Subs, UnionTags, VarStore, Variable, VariableSubsSlice,
+    GetSubsSlice, RecordFields, Subs, UnionTags, VarStore, Variable, VariableSubsSlice,
 };
 use roc_collections::all::{ImMap, ImSet, Index, MutSet, SendMap};
->>>>>>> c9040c01
 use roc_module::ident::{ForeignSymbol, Ident, Lowercase, TagName};
 use roc_module::low_level::LowLevel;
 use roc_module::symbol::{Interns, ModuleId, Symbol};
@@ -1630,7 +1624,7 @@
                 var = *sub_ext;
             }
 
-            Alias(_, _, _, actual_var) => {
+            Alias(_, _, actual_var) => {
                 // TODO according to elm/compiler: "TODO may be dropping useful alias info here"
                 var = *actual_var;
             }
