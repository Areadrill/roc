--- conflicted
+++ resolved
@@ -11,11 +11,7 @@
     ETypeApply, ETypeInParens, ETypeInlineAlias, ETypeRecord, ETypeTagUnion, ParseResult, Parser,
     Progress::{self, *},
 };
-<<<<<<< HEAD
-use crate::parser::{then, ETypeAbilityImpl};
-=======
 use crate::parser::{then, ERecord, ETypeAbilityImpl};
->>>>>>> d5bee93d
 use crate::state::State;
 use bumpalo::collections::vec::Vec;
 use bumpalo::Bump;
@@ -520,13 +516,8 @@
                         collection_trailing_sep_e!(
                             word1(b'{', ETypeAbilityImpl::Open),
                             specialize(
-<<<<<<< HEAD
-                                |e: ETypeRecord<'_>, _| e.into(),
-                                loc!(record_type_field(min_indent + 1))
-=======
                                 |e: ERecord<'_>, _| e.into(),
                                 loc!(record_value_field(min_indent + 1))
->>>>>>> d5bee93d
                             ),
                             word1(b',', ETypeAbilityImpl::End),
                             word1(b'}', ETypeAbilityImpl::End),
