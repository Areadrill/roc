procedure List.28 (#Attr.2, #Attr.3):
<<<<<<< HEAD
    let List.286 : List I64 = lowlevel ListSortWith { xs: `#Attr.#arg1` } #Attr.2 Num.46 #Attr.3;
    let Bool.9 : Int1 = lowlevel ListIsUnique #Attr.2;
    if Bool.9 then
        ret List.286;
    else
        decref #Attr.2;
        ret List.286;
=======
    let List.281 : List I64 = lowlevel ListSortWith { xs: `#Attr.#arg1` } #Attr.2 Num.46 #Attr.3;
    let Bool.9 : Int1 = lowlevel ListIsUnique #Attr.2;
    if Bool.9 then
        ret List.281;
    else
        decref #Attr.2;
        ret List.281;
>>>>>>> 43f9b0d0

procedure List.54 (List.200):
    let List.284 : {} = Struct {};
    let List.283 : List I64 = CallByName List.28 List.200 List.284;
    ret List.283;

procedure Num.46 (#Attr.2, #Attr.3):
    let Num.188 : U8 = lowlevel NumCompare #Attr.2 #Attr.3;
    ret Num.188;

procedure Test.0 ():
    let Test.2 : List I64 = Array [4i64, 3i64, 2i64, 1i64];
    let Test.1 : List I64 = CallByName List.54 Test.2;
    ret Test.1;<|MERGE_RESOLUTION|>--- conflicted
+++ resolved
@@ -1,21 +1,11 @@
 procedure List.28 (#Attr.2, #Attr.3):
-<<<<<<< HEAD
-    let List.286 : List I64 = lowlevel ListSortWith { xs: `#Attr.#arg1` } #Attr.2 Num.46 #Attr.3;
+    let List.285 : List I64 = lowlevel ListSortWith { xs: `#Attr.#arg1` } #Attr.2 Num.46 #Attr.3;
     let Bool.9 : Int1 = lowlevel ListIsUnique #Attr.2;
     if Bool.9 then
-        ret List.286;
+        ret List.285;
     else
         decref #Attr.2;
-        ret List.286;
-=======
-    let List.281 : List I64 = lowlevel ListSortWith { xs: `#Attr.#arg1` } #Attr.2 Num.46 #Attr.3;
-    let Bool.9 : Int1 = lowlevel ListIsUnique #Attr.2;
-    if Bool.9 then
-        ret List.281;
-    else
-        decref #Attr.2;
-        ret List.281;
->>>>>>> 43f9b0d0
+        ret List.285;
 
 procedure List.54 (List.200):
     let List.284 : {} = Struct {};
