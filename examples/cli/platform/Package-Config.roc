platform "examples/cli"
    requires {} { main : Task {} [] }
    exposes []
    packages {}
    imports [ Task.{ Task } ]
    provides [ mainForHost ]
<<<<<<< HEAD
    effects fx.Effect
        {
            putLine : Str -> Effect {},
            getLine : Effect Str
        }
=======
>>>>>>> 4a973fed

mainForHost : Task {} [] as Fx
mainForHost = main<|MERGE_RESOLUTION|>--- conflicted
+++ resolved
@@ -4,14 +4,6 @@
     packages {}
     imports [ Task.{ Task } ]
     provides [ mainForHost ]
-<<<<<<< HEAD
-    effects fx.Effect
-        {
-            putLine : Str -> Effect {},
-            getLine : Effect Str
-        }
-=======
->>>>>>> 4a973fed
 
 mainForHost : Task {} [] as Fx
 mainForHost = main