--- conflicted
+++ resolved
@@ -4,22 +4,6 @@
     packages {}
     imports [ Task.{ Task } ]
     provides [ mainForHost ]
-<<<<<<< HEAD
-    effects fx.Effect
-        {
-            openFile : Str -> Effect U64,
-            closeFile : U64 -> Effect {},
-            withFileOpen : Str, (U64 -> Effect (Result ok err)) -> Effect {},
-            getFileLine : U64 -> Effect Str,
-            getFileBytes : U64 -> Effect (List U8),
-            putLine : Str -> Effect {},
-            putRaw : Str -> Effect {},
-            # Is there a limit to the number of effect, uncomment the next line and it crashes
-            # getLine : Effect Str,
-            getChar : Effect U8,
-        }
-=======
->>>>>>> 1bb46026
 
 mainForHost : Str -> Task {} [] as Fx
 mainForHost = \file -> main file