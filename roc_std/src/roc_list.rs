#![deny(unsafe_op_in_unsafe_fn)]

use core::{
    cell::Cell, cmp, fmt::Debug, intrinsics::copy_nonoverlapping, ops::Deref, ptr::NonNull,
};

use crate::{rc::ReferenceCount, roc_alloc, roc_dealloc, roc_realloc, storage::Storage};

#[repr(C)]
pub struct RocList<T>
where
    T: ReferenceCount,
{
    elements: Option<NonNull<T>>,
    length: usize,
    capacity: usize,
}

impl<T> RocList<T>
where
    T: ReferenceCount,
{
    pub fn empty() -> Self {
        RocList {
            elements: None,
            length: 0,
        }
    }

    pub fn from_slice(slice: &[T]) -> Self {
        let mut list = Self::empty();
        list.extend_from_slice(slice);
        list
    }

    pub fn len(&self) -> usize {
        self.length
    }

    pub fn is_empty(&self) -> bool {
        self.len() == 0
    }

    pub fn as_slice(&self) -> &[T] {
        &*self
    }

    pub fn extend_from_slice(&mut self, slice: &[T]) {
        // TODO: Can we do better for ZSTs? Alignment might be a problem.

        if slice.is_empty() {
            return;
        }

        let alignment = cmp::max(core::mem::align_of::<T>(), core::mem::align_of::<Storage>());
        let elements_offset = alignment;

        let new_size = elements_offset + core::mem::size_of::<T>() * (self.len() + slice.len());

        let new_ptr = if let Some((elements, storage)) = self.elements_and_storage() {
            // Decrement the lists refence count.
            let mut copy = storage.get();
            let is_unique = copy.decrease();

            if is_unique {
                // If the memory is not shared, we can reuse the memory.
                let old_size = elements_offset + core::mem::size_of::<T>() * self.len();
                unsafe {
                    let ptr = elements.as_ptr().cast::<u8>().sub(alignment).cast();
                    roc_realloc(ptr, new_size, old_size, alignment as u32).cast()
                }
            } else {
                if !copy.is_readonly() {
                    // Write the decremented reference count back.
                    storage.set(copy);
                }

                // Allocate new memory.
                let new_ptr = unsafe { roc_alloc(new_size, alignment as u32) };
                let new_elements = unsafe { new_ptr.cast::<u8>().add(alignment).cast::<T>() };

                // Initialize the reference count.
                unsafe {
                    let storage_ptr = new_elements.cast::<Storage>().sub(1);
                    storage_ptr.write(Storage::new_reference_counted());
                }

                // Copy the old elements to the new allocation.
                unsafe {
                    copy_nonoverlapping(elements.as_ptr(), new_elements, self.length);
                }

                new_ptr
            }
<<<<<<< HEAD

            raw_ptr
        };

        Self {
            length: slice.len(),
            capacity: slice.len(),
            elements,
        }
    }

    pub fn from_slice(slice: &[T]) -> Self
    where
        T: Clone,
    {
        // Avoid allocation with empty list.
        if slice.is_empty() {
            Self::default()
=======
>>>>>>> 6c0b6751
        } else {
            // Allocate new memory.
            let new_ptr = unsafe { roc_alloc(new_size, alignment as u32) };
            let new_elements = unsafe { new_ptr.cast::<u8>().add(elements_offset).cast::<T>() };

            // Initialize the reference count.
            unsafe {
                let storage_ptr = new_elements.cast::<Storage>().sub(1);
                storage_ptr.write(Storage::new_reference_counted());
            }

            new_ptr
        };

        let elements = unsafe { new_ptr.cast::<u8>().add(elements_offset).cast::<T>() };

        let non_null_elements = NonNull::new(elements).unwrap();
        self.elements = Some(non_null_elements);

        let elements = self.elements.unwrap().as_ptr();

        let append_ptr = unsafe { elements.add(self.len()) };
        for (i, element) in slice.iter().enumerate() {
            // Increment the element's reference count.
            element.increment();

            // Write the element into the slot.
            unsafe {
                let element = core::ptr::read(element);
                append_ptr.add(i).write(element);
            }

            // It's important that the length is increased one by one, to
            // make sure that we don't drop uninitialized elements, even when
            // a incrementing the reference count panics.
            self.length += 1;
        }
    }

    fn elements_and_storage(&self) -> Option<(NonNull<T>, &Cell<Storage>)> {
        let elements = self.elements?;
        let storage = unsafe { &*elements.as_ptr().cast::<Cell<Storage>>().sub(1) };
        Some((elements, storage))
    }
}

impl<T> Deref for RocList<T>
where
    T: ReferenceCount,
{
    type Target = [T];

    fn deref(&self) -> &Self::Target {
        if let Some(elements) = self.elements {
            let elements = core::ptr::slice_from_raw_parts(elements.as_ptr(), self.length);
            unsafe { &*elements }
        } else {
            &[]
        }
    }
}

impl<T> Default for RocList<T>
where
    T: ReferenceCount,
{
    fn default() -> Self {
        Self::empty()
    }
}

impl<T, U> PartialEq<RocList<U>> for RocList<T>
where
    T: PartialEq<U> + ReferenceCount,
    U: ReferenceCount,
{
    fn eq(&self, other: &RocList<U>) -> bool {
        self.deref() == other.deref()
    }
}

impl<T> Eq for RocList<T> where T: Eq + ReferenceCount {}

impl<T> Debug for RocList<T>
where
    T: Debug + ReferenceCount,
{
    fn fmt(&self, f: &mut core::fmt::Formatter<'_>) -> core::fmt::Result {
        self.deref().fmt(f)
    }
}

unsafe impl<T> ReferenceCount for RocList<T>
where
    T: ReferenceCount,
{
    fn increment(&self) {
        // Increment list's the reference count.
        if let Some((_, storage)) = self.elements_and_storage() {
            let mut copy = storage.get();
            if !copy.is_readonly() {
                copy.increment_reference_count();
                storage.set(copy);
            }

            // Increment the children's the reference counts.
            self.iter().for_each(T::increment);
        }
    }

    unsafe fn decrement(ptr: *const Self) {
        let this = unsafe { &*ptr };
        let (elements, storage) = if let Some((elements, storage)) = this.elements_and_storage() {
            (elements, storage)
        } else {
            return;
        };

        // Decrement the refence counts of the contained values.
        for i in 0..this.len() {
            unsafe {
                T::decrement(elements.as_ptr().add(i));
            }
        }

        // Decrease the list's reference count.
        let mut copy = storage.get();
        let can_be_released = copy.decrease();

        if !can_be_released {
            if !copy.is_readonly() {
                // Write the storage back.
                storage.set(copy);
            }
            return;
        }

        // Release the memory.
        let alignment = cmp::max(core::mem::align_of::<T>(), core::mem::align_of::<Storage>());
        unsafe {
            roc_dealloc(
                elements.as_ptr().cast::<u8>().sub(alignment).cast(),
                alignment as u32,
            );
        }
    }
}

impl<T> Clone for RocList<T>
where
    T: ReferenceCount,
{
    fn clone(&self) -> Self {
        // Increment the reference counts.
        self.increment();

        // Create a copy.
        Self {
            elements: self.elements,
            length: self.length,
        }
    }
}

impl<T> Drop for RocList<T>
where
    T: ReferenceCount,
{
    fn drop(&mut self) {
        unsafe {
            Self::decrement(self);
        }
    }
}

<<<<<<< HEAD
impl<T> Default for RocList<T> {
    fn default() -> Self {
        Self {
            length: 0,
            capacity: 0,
            elements: core::ptr::null_mut(),
        }
=======
impl<T> IntoIterator for RocList<T>
where
    T: ReferenceCount,
{
    type Item = T;
    type IntoIter = IntoIter<T>;

    fn into_iter(self) -> Self::IntoIter {
        IntoIter { list: self, idx: 0 }
>>>>>>> 6c0b6751
    }
}

pub struct IntoIter<T>
where
    T: ReferenceCount,
{
    list: RocList<T>,
    idx: usize,
}

impl<T> Iterator for IntoIter<T>
where
    T: ReferenceCount,
{
    type Item = T;

    fn next(&mut self) -> Option<Self::Item> {
        if self.list.len() <= self.idx {
            return None;
        }

        let elements = self.list.elements?;
        let element_ptr = unsafe { elements.as_ptr().add(self.idx) };
        self.idx += 1;

        // Return the element.
        let element = unsafe { element_ptr.read() };
        Some(element)
    }
}

impl<T> Drop for IntoIter<T>
where
    T: ReferenceCount,
{
    fn drop(&mut self) {
        // Check if there are any elements left of which we need to decrement
        // the refence counts.
        let elements = if let Some(elements) = self.list.elements {
            elements
        } else {
            return;
        };

        // Set the list's length to zero to prevent double-frees.
        // Note that this leaks if decrementing any of the elements' reference
        // counts panics.
        let len = core::mem::take(&mut self.list.length);

        // Decrement the reference counts of the elements that haven't been
        // returned from the iterator.
        for i in self.idx..len {
            unsafe {
                T::decrement(elements.as_ptr().add(i));
            }
        }
    }
}<|MERGE_RESOLUTION|>--- conflicted
+++ resolved
@@ -24,6 +24,7 @@
         RocList {
             elements: None,
             length: 0,
+            capacity: 0,
         }
     }
 
@@ -35,6 +36,10 @@
 
     pub fn len(&self) -> usize {
         self.length
+    }
+
+    pub fn capacity(&self) -> usize {
+        self.capacity
     }
 
     pub fn is_empty(&self) -> bool {
@@ -92,27 +97,6 @@
 
                 new_ptr
             }
-<<<<<<< HEAD
-
-            raw_ptr
-        };
-
-        Self {
-            length: slice.len(),
-            capacity: slice.len(),
-            elements,
-        }
-    }
-
-    pub fn from_slice(slice: &[T]) -> Self
-    where
-        T: Clone,
-    {
-        // Avoid allocation with empty list.
-        if slice.is_empty() {
-            Self::default()
-=======
->>>>>>> 6c0b6751
         } else {
             // Allocate new memory.
             let new_ptr = unsafe { roc_alloc(new_size, alignment as u32) };
@@ -150,6 +134,8 @@
             // a incrementing the reference count panics.
             self.length += 1;
         }
+
+        self.capacity = self.length
     }
 
     fn elements_and_storage(&self) -> Option<(NonNull<T>, &Cell<Storage>)> {
@@ -273,6 +259,7 @@
         Self {
             elements: self.elements,
             length: self.length,
+            capacity: self.capacity,
         }
     }
 }
@@ -288,15 +275,6 @@
     }
 }
 
-<<<<<<< HEAD
-impl<T> Default for RocList<T> {
-    fn default() -> Self {
-        Self {
-            length: 0,
-            capacity: 0,
-            elements: core::ptr::null_mut(),
-        }
-=======
 impl<T> IntoIterator for RocList<T>
 where
     T: ReferenceCount,
@@ -306,7 +284,6 @@
 
     fn into_iter(self) -> Self::IntoIter {
         IntoIter { list: self, idx: 0 }
->>>>>>> 6c0b6751
     }
 }
 
