use crate::can::def::{can_defs_with_return, Def};
use crate::can::env::Env;
use crate::can::ident::{Lowercase, TagName};
use crate::can::num::{
    finish_parsing_base, finish_parsing_float, finish_parsing_int, float_expr_from_result,
    int_expr_from_result,
};
use crate::can::pattern::PatternType::*;
use crate::can::pattern::{canonicalize_pattern, Pattern};
use crate::can::problem::{Problem, RuntimeError};
use crate::can::procedure::References;
use crate::can::scope::Scope;
use crate::collections::{ImSet, MutMap, MutSet, SendMap};
use crate::module::symbol::Symbol;
use crate::operator::CalledVia;
use crate::parse::ast;
use crate::region::{Located, Region};
use crate::subs::{VarStore, Variable};
use std::fmt::Debug;
use std::i64;
use std::ops::Neg;

#[derive(Clone, Default, Debug, PartialEq)]
pub struct Output {
    pub references: References,
    pub tail_call: Option<Symbol>,
    pub rigids: SendMap<Variable, Lowercase>,
}

#[derive(Clone, Debug, PartialEq)]
pub enum Expr {
    // Literals
    Int(Variable, i64),
    Float(Variable, f64),
    Str(Box<str>),
    BlockStr(Box<str>),
    List {
        entry_var: Variable,
        loc_elems: Vec<Located<Expr>>,
    },

    // Lookups
    Var(Symbol),
    // Branching
    When {
        cond_var: Variable,
        expr_var: Variable,
        loc_cond: Box<Located<Expr>>,
        branches: Vec<(Located<Pattern>, Located<Expr>)>,
    },
    If {
        cond_var: Variable,
        branch_var: Variable,
        loc_cond: Box<Located<Expr>>,
        loc_then: Box<Located<Expr>>,
        loc_else: Box<Located<Expr>>,
    },

    // Let
    LetRec(Vec<Def>, Box<Located<Expr>>, Variable),
    LetNonRec(Box<Def>, Box<Located<Expr>>, Variable),

    /// This is *only* for calling functions, not for tag application.
    /// The Tag variant contains any applied values inside it.
    Call(
        Box<(Variable, Located<Expr>, Variable)>,
        Vec<(Variable, Located<Expr>)>,
        CalledVia,
    ),

    Closure(
        Variable,
        Symbol,
        Recursive,
        Vec<(Variable, Located<Pattern>)>,
        Box<(Located<Expr>, Variable)>,
    ),

    // Product Types
    Record(Variable, SendMap<Lowercase, Field>),

    /// Empty record constant
    EmptyRecord,

    /// Look up exactly one field on a record, e.g. (expr).foo.
    Access {
        ext_var: Variable,
        field_var: Variable,
        loc_expr: Box<Located<Expr>>,
        field: Lowercase,
    },
    /// field accessor as a function, e.g. (.foo) expr
    Accessor {
        ext_var: Variable,
        field_var: Variable,
        field: Lowercase,
    },

    Update {
        record_var: Variable,
        ext_var: Variable,
        symbol: Symbol,
        updates: SendMap<Lowercase, Field>,
    },

    // Sum Types
    Tag {
        variant_var: Variable,
        ext_var: Variable,
        name: TagName,
        arguments: Vec<(Variable, Located<Expr>)>,
    },

    // Compiles, but will crash if reached
    RuntimeError(RuntimeError),
}

#[derive(Clone, Debug, PartialEq)]
pub struct Field {
    pub var: Variable,
    // The region of the full `foo: f bar`, rather than just `f bar`
    pub region: Region,
    pub loc_expr: Box<Located<Expr>>,
}

#[derive(Clone, Debug, PartialEq)]
pub enum Recursive {
    Recursive,
    TailRecursive,
    NotRecursive,
}

pub fn canonicalize_expr<'a>(
    env: &mut Env<'a>,
    var_store: &VarStore,
    scope: &mut Scope,
    region: Region,
    expr: &'a ast::Expr,
) -> (Located<Expr>, Output) {
    use Expr::*;

    let (expr, output) = match expr {
        ast::Expr::Int(string) => {
            let answer = int_expr_from_result(var_store, finish_parsing_int(*string), env);

            (answer, Output::default())
        }
        ast::Expr::Float(string) => {
            let answer = float_expr_from_result(var_store, finish_parsing_float(string), env);

            (answer, Output::default())
        }
        ast::Expr::Record {
            fields,
            update: Some(loc_update),
        } => {
            let (can_update, update_out) =
                canonicalize_expr(env, var_store, scope, loc_update.region, &loc_update.value);
            if let Var(symbol) = &can_update.value {
                let (can_fields, mut output) = canonicalize_fields(env, var_store, scope, fields);

                output.references = output.references.union(update_out.references);

                let answer = Update {
                    record_var: var_store.fresh(),
                    ext_var: var_store.fresh(),
                    symbol: *symbol,
                    updates: can_fields,
                };

                (answer, output)
            } else {
                panic!(
                    "TODO canonicalize invalid record update (non-Var in update position)\n{:?}",
                    can_update.value
                );
            }
        }
        ast::Expr::Record {
            fields,
            update: None,
        } => {
            if fields.is_empty() {
                (EmptyRecord, Output::default())
            } else {
                let (can_fields, output) = canonicalize_fields(env, var_store, scope, fields);

                (Record(var_store.fresh(), can_fields), output)
            }
        }
        ast::Expr::Str(string) => (Str((*string).into()), Output::default()),
        ast::Expr::BlockStr(lines) => {
            let joined = lines.iter().copied().collect::<Vec<&str>>().join("\n");

            (BlockStr(joined.into()), Output::default())
        }
        ast::Expr::List(loc_elems) => {
            if loc_elems.is_empty() {
                (
                    List {
                        entry_var: var_store.fresh(),
                        loc_elems: Vec::new(),
                    },
                    Output::default(),
                )
            } else {
                let mut can_elems = Vec::with_capacity(loc_elems.len());
                let mut references = References::new();

                for loc_elem in loc_elems.iter() {
                    let (can_expr, elem_out) =
                        canonicalize_expr(env, var_store, scope, loc_elem.region, &loc_elem.value);

                    references = references.union(elem_out.references);

                    can_elems.push(can_expr);
                }

                let mut output = Output::default();

                output.references = references;

                // A list literal is never a tail call!
                output.tail_call = None;

                (
                    List {
                        entry_var: var_store.fresh(),
                        loc_elems: can_elems,
                    },
                    output,
                )
            }
        }
        ast::Expr::Apply(loc_fn, loc_args, application_style) => {
            // The expression that evaluates to the function being called, e.g. `foo` in
            // (foo) bar baz
            let fn_region = loc_fn.region;

            // Canonicalize the function expression and its arguments
            let (fn_expr, mut output) =
                canonicalize_expr(env, var_store, scope, fn_region, &loc_fn.value);

            // The function's return type
            let mut args = Vec::new();
            let mut outputs = Vec::new();

            for loc_arg in loc_args {
                let (arg_expr, arg_out) =
                    canonicalize_expr(env, var_store, scope, loc_arg.region, &loc_arg.value);

                args.push((var_store.fresh(), arg_expr));
                outputs.push(arg_out);
            }

            // Default: We're not tail-calling a symbol (by name), we're tail-calling a function value.
            output.tail_call = None;

            let expr = match fn_expr.value {
                Var(symbol) => {
                    output.references.calls.insert(symbol);

                    // we're tail-calling a symbol by name, check if it's the tail-callable symbol
                    output.tail_call = match &env.tailcallable_symbol {
                        Some(tc_sym) if *tc_sym == symbol => Some(symbol),
                        Some(_) | None => None,
                    };

                    Call(
                        Box::new((var_store.fresh(), fn_expr, var_store.fresh())),
                        args,
                        *application_style,
                    )
                }
                RuntimeError(_) => {
                    // We can't call a runtime error; bail out by propagating it!
                    return (fn_expr, output);
                }
                Tag {
                    variant_var,
                    ext_var,
                    name,
                    ..
                } => Tag {
                    variant_var,
                    ext_var,
                    name,
                    arguments: args,
                },
                _ => {
                    // This could be something like ((if True then fn1 else fn2) arg1 arg2).
                    Call(
                        Box::new((var_store.fresh(), fn_expr, var_store.fresh())),
                        args,
                        *application_style,
                    )
                }
            };

            for arg_out in outputs {
                output.references = output.references.union(arg_out.references);
            }

            (expr, output)
        }
        ast::Expr::Var { module_name, ident } => {
            canonicalize_lookup(env, scope, module_name, ident, region)
        } //ast::Expr::InterpolatedStr(pairs, suffix) => {
        //    let mut output = Output::new();
        //    let can_pairs: Vec<(String, Located<Expr>)> = pairs
        //        .into_iter()
        //        .map(|(string, loc_ident)| {
        //            // From a language design perspective, we only permit idents in interpolation.
        //            // However, in a canonical Expr we store it as a full Expr, not a Symbol.
        //            // This is so that we can resolve it to either Var or Unrecognized; if we
        //            // stored it as a Symbol, we couldn't record runtime errors here.
        //            let can_expr = match resolve_ident(
        //                &env,
        //                &scope,
        //                loc_ident.value,
        //                &mut output.references,
        //            ) {
        //                Ok(symbol) => Var(symbol),
        //                Err(ident) => {
        //                    let loc_ident = Located {
        //                        region: loc_ident.region,
        //                        value: ident,
        //                    };

        //                    env.problem(Problem::LookupNotInScope(loc_ident.clone()));

        //                    RuntimeError(LookupNotInScope(loc_ident))
        //                }
        //            };

        //            (
        //                string,
        //                Located {
        //                    region: loc_ident.region,
        //                    value: can_expr,
        //                },
        //            )
        //        })
        //        .collect();

        //    (InterpolatedStr(can_pairs, suffix), output)
        //}
        ast::Expr::Defs(loc_defs, loc_ret) => {
            can_defs_with_return(
                env,
                var_store,
                // The body expression gets a new scope for canonicalization,
                // so clone it.
                scope.clone(),
                loc_defs,
                loc_ret,
            )
        }
        ast::Expr::Closure(loc_arg_patterns, loc_body_expr) => {
            // The globally unique symbol that will refer to this closure once it gets converted
            // into a top-level procedure for code gen.
            //
            // In the Foo module, this will look something like Foo.$1 or Foo.$2.
            let symbol = env.gen_unique_symbol();

            // The body expression gets a new scope for canonicalization.
            // Shadow `scope` to make sure we don't accidentally use the original one for the
            // rest of this block, but keep the original around for later diffing.
            let original_scope = scope;
            let mut scope = original_scope.clone();
            let mut can_args = Vec::with_capacity(loc_arg_patterns.len());

            for loc_pattern in loc_arg_patterns.into_iter() {
                let can_arg = canonicalize_pattern(
                    env,
                    var_store,
                    &mut scope,
                    FunctionArg,
                    &loc_pattern.value,
                    loc_pattern.region,
                );

                can_args.push((var_store.fresh(), can_arg));
            }

            let (loc_body_expr, mut output) = canonicalize_expr(
                env,
                var_store,
                &mut scope,
                loc_body_expr.region,
                &loc_body_expr.value,
            );

            // Now that we've collected all the references, check to see if any of the args we defined
            // went unreferenced. If any did, report them as unused arguments.
            for (symbol, region) in scope.symbols() {
                if !original_scope.contains_symbol(*symbol) {
                    if !output.references.has_lookup(*symbol) {
                        // The body never referenced this argument we declared. It's an unused argument!
                        env.problem(Problem::UnusedArgument(*symbol, *region));
                    }

                    // We shouldn't ultimately count arguments as referenced locals. Otherwise,
                    // we end up with weird conclusions like the expression (\x -> x + 1)
                    // references the (nonexistant) local variable x!
                    output.references.lookups.remove(symbol);
                }
            }

            env.register_closure(symbol.clone(), output.references.clone());

            (
                Closure(
                    var_store.fresh(),
                    symbol,
                    Recursive::NotRecursive,
                    can_args,
                    Box::new((loc_body_expr, var_store.fresh())),
                ),
                output,
            )
        }
        ast::Expr::When(loc_cond, branches) => {
            // Infer the condition expression's type.
            let cond_var = var_store.fresh();
            let (can_cond, mut output) =
                canonicalize_expr(env, var_store, scope, region, &loc_cond.value);

            // the condition can never be a tail-call
            output.tail_call = None;

            let mut can_branches = Vec::with_capacity(branches.len());

<<<<<<< HEAD
            for (loc_branch, loc_expr) in branches {
=======
            for branch in branches {
                let mut shadowable_idents = scope.idents.clone();

                let loc_first_pattern = &branch.patterns.first().unwrap();

                remove_idents(&loc_first_pattern.value, &mut shadowable_idents);

>>>>>>> 58f780bb
                let (can_when_pattern, loc_can_expr, branch_references) = canonicalize_when_branch(
                    env,
                    var_store,
                    scope,
                    region,
                    branch.patterns.first().unwrap(),
                    &branch.value,
                    &mut output,
                );

                output.references = output.references.union(branch_references);

                can_branches.push((can_when_pattern, loc_can_expr));
            }

            // A "when" with no branches is a runtime error, but it will mess things up
            // if code gen mistakenly thinks this is a tail call just because its condition
            // happend to be one. (The condition gave us our initial output value.)
            if branches.is_empty() {
                output.tail_call = None;
            }

            // Incorporate all three expressions into a combined Output value.
            let expr = When {
                expr_var: var_store.fresh(),
                cond_var,
                loc_cond: Box::new(can_cond),
                branches: can_branches,
            };

            (expr, output)
        }
        ast::Expr::Access(record_expr, field) => {
            let (loc_expr, output) = canonicalize_expr(env, var_store, scope, region, record_expr);

            (
                Access {
                    field_var: var_store.fresh(),
                    ext_var: var_store.fresh(),
                    loc_expr: Box::new(loc_expr),
                    field: Lowercase::from(*field),
                },
                output,
            )
        }
        ast::Expr::AccessorFunction(field) => {
            let ext_var = var_store.fresh();
            let field_var = var_store.fresh();
            let field_name: Lowercase = (*field).into();

            (
                Accessor {
                    field: field_name,
                    ext_var,
                    field_var,
                },
                Output::default(),
            )
        }
        ast::Expr::GlobalTag(tag) => {
            let variant_var = var_store.fresh();
            let ext_var = var_store.fresh();

            (
                Tag {
                    name: TagName::Global((*tag).into()),
                    arguments: vec![],
                    variant_var,
                    ext_var,
                },
                Output::default(),
            )
        }
        ast::Expr::PrivateTag(tag) => {
            let variant_var = var_store.fresh();
            let ext_var = var_store.fresh();
            let tag_ident = env.ident_ids.get_or_insert(&(*tag).into());
            let symbol = Symbol::new(env.home, tag_ident);

            (
                Tag {
                    name: TagName::Private(symbol),
                    arguments: vec![],
                    variant_var,
                    ext_var,
                },
                Output::default(),
            )
        }
        ast::Expr::If((cond, then_branch, else_branch)) => {
            let (loc_cond, mut output) =
                canonicalize_expr(env, var_store, scope, cond.region, &cond.value);
            let (loc_then, then_output) = canonicalize_expr(
                env,
                var_store,
                scope,
                then_branch.region,
                &then_branch.value,
            );
            let (loc_else, else_output) = canonicalize_expr(
                env,
                var_store,
                scope,
                else_branch.region,
                &else_branch.value,
            );

            output.references = output.references.union(then_output.references);
            output.references = output.references.union(else_output.references);

            (
                If {
                    cond_var: var_store.fresh(),
                    branch_var: var_store.fresh(),
                    loc_cond: Box::new(loc_cond),
                    loc_then: Box::new(loc_then),
                    loc_else: Box::new(loc_else),
                },
                output,
            )
        }

        ast::Expr::MalformedIdent(_)
        | ast::Expr::MalformedClosure
        | ast::Expr::PrecedenceConflict(_, _, _) => {
            panic!(
                "TODO restore the rest of canonicalize()'s branches {:?} {:?}",
                &expr,
                local_successors(&References::new(), &env.closures)
            );
        }
        ast::Expr::Nested(sub_expr) => {
            let (answer, output) = canonicalize_expr(env, var_store, scope, region, sub_expr);

            (answer.value, output)
        }
        ast::Expr::NonBase10Int {
            string,
            base,
            is_negative,
        } => {
            let mut result = finish_parsing_base(string, *base);

            if *is_negative {
                result = result.map(i64::neg);
            }

            let answer = int_expr_from_result(var_store, result, env);

            (answer, Output::default())
        }
        // Below this point, we shouln't see any of these nodes anymore because
        // operator desugaring should have removed them!
        ast::Expr::ParensAround(sub_expr) => {
            panic!(
                "A ParensAround did not get removed during operator desugaring somehow: {:?}",
                sub_expr
            );
        }
        ast::Expr::SpaceBefore(sub_expr, _spaces) => {
            panic!(
                "A SpaceBefore did not get removed during operator desugaring somehow: {:?}",
                sub_expr
            );
        }
        ast::Expr::SpaceAfter(sub_expr, _spaces) => {
            panic!(
                "A SpaceAfter did not get removed during operator desugaring somehow: {:?}",
                sub_expr
            );
        }
        ast::Expr::BinOp((_, loc_op, _)) => {
            panic!(
                "A binary operator did not get desugared somehow: {:?}",
                loc_op
            );
        }
        ast::Expr::UnaryOp(_, loc_op) => {
            panic!(
                "A unary operator did not get desugared somehow: {:?}",
                loc_op
            );
        }
    };

    if cfg!(debug_assertions) {
        env.home.register_debug_idents(&env.ident_ids);
    }

    // At the end, diff used_idents and defined_idents to see which were unused.
    // Add warnings for those!

    // In a later phase, unused top level declarations won't get monomorphized or code-genned.
    // We aren't going to bother with DCE at the level of local defs. It's going to be
    // a rounding error anyway (especially given that they'll be surfaced as warnings), LLVM will
    // DCE them in optimized builds, and it's not worth the bookkeeping for dev builds.
    (
        Located {
            region,
            value: expr,
        },
        output,
    )
}

#[inline(always)]
fn canonicalize_when_branch<'a>(
    env: &mut Env<'a>,
    var_store: &VarStore,
    scope: &Scope,
    region: Region,
<<<<<<< HEAD
    loc_pattern_and_guard: &'a parse::ast::WhenPattern,
    loc_expr: &'a Located<ast::Expr<'a>>,
=======
    loc_pattern: &Located<ast::Pattern<'a>>,
    loc_expr: &Located<ast::Expr<'a>>,
>>>>>>> 58f780bb
    output: &mut Output,
) -> (Located<Pattern>, Located<Expr>, References) {
    // Each case branch gets a new scope for canonicalization.
    // Shadow `scope` to make sure we don't accidentally use the original one for the
    // rest of this block, but keep the original around for later diffing.
    let original_scope = scope;
    let mut scope = original_scope.clone();

<<<<<<< HEAD
    let loc_pattern = loc_pattern_and_guard;
=======
    // Exclude the current ident from shadowable_idents; you can't shadow yourself!
    // (However, still include it in scope, because you *can* recursively refer to yourself.)
    let mut shadowable_idents = scope.idents.clone();
    remove_idents(&loc_pattern.value, &mut shadowable_idents);

    // Patterns introduce new idents to the scope!
    // Add the defined identifiers to scope. If there's a collision, it means there
    // was shadowing, which will be handled later.
    let defined_idents: Vector<(Ident, (Symbol, Region))> =
        idents_from_patterns(std::iter::once(loc_pattern), &scope);

    scope.idents = union_pairs(scope.idents, defined_idents.iter());
>>>>>>> 58f780bb

    let (can_expr, branch_output) =
        canonicalize_expr(env, var_store, &mut scope, region, &loc_expr.value);

    // If we already recorded a tail call then keep it, else use this branch's tail call
    match output.tail_call {
        Some(_) => {}
        None => output.tail_call = branch_output.tail_call,
    };

    // Now that we've collected all the references for this branch, check to see if
    // any of the new idents it defined were unused. If any were, report it.
    for (symbol, region) in scope.symbols() {
        if !output.references.has_lookup(*symbol) && !original_scope.contains_symbol(*symbol) {
            env.problem(Problem::UnusedDef(*symbol, *region));
        }
    }

    let loc_can_pattern = canonicalize_pattern(
        env,
        var_store,
        &mut scope,
        WhenBranch,
<<<<<<< HEAD
        &loc_pattern.pattern.value,
        loc_pattern.pattern.region,
=======
        &loc_pattern.value,
        loc_pattern.region,
        &mut shadowable_idents,
>>>>>>> 58f780bb
    );

    (loc_can_pattern, can_expr, branch_output.references)
}

pub fn local_successors<'a>(
    references: &'a References,
    closures: &'a MutMap<Symbol, References>,
) -> ImSet<Symbol> {
    let mut answer = im_rc::hashset::HashSet::clone(&references.lookups);

    for call_symbol in references.calls.iter() {
        answer = answer.union(call_successors(*call_symbol, closures));
    }

    answer
}

fn call_successors<'a>(
    call_symbol: Symbol,
    closures: &'a MutMap<Symbol, References>,
) -> ImSet<Symbol> {
    // TODO (this comment should be moved to a GH issue) this may cause an infinite loop if 2 definitions reference each other; may need to track visited definitions!
    match closures.get(&call_symbol) {
        Some(references) => {
            let mut answer = local_successors(&references, closures);

            answer.insert(call_symbol.clone());

            answer
        }
        None => ImSet::default(),
    }
}

pub fn references_from_local<'a, T>(
    defined_symbol: Symbol,
    visited: &'a mut MutSet<Symbol>,
    refs_by_def: &'a MutMap<Symbol, (T, References)>,
    closures: &'a MutMap<Symbol, References>,
) -> References
where
    T: Debug,
{
    let mut answer: References = References::new();

    match refs_by_def.get(&defined_symbol) {
        Some((_, refs)) => {
            visited.insert(defined_symbol);

            for local in refs.lookups.iter() {
                if !visited.contains(&local) {
                    let other_refs: References =
                        references_from_local(*local, visited, refs_by_def, closures);

                    answer = answer.union(other_refs);
                }

                answer.lookups.insert(local.clone());
            }

            for call in refs.calls.iter() {
                if !visited.contains(&call) {
                    let other_refs = references_from_call(*call, visited, refs_by_def, closures);

                    answer = answer.union(other_refs);
                }

                answer.calls.insert(call.clone());
            }

            answer
        }
        None => answer,
    }
}

pub fn references_from_call<'a, T>(
    call_symbol: Symbol,
    visited: &'a mut MutSet<Symbol>,
    refs_by_def: &'a MutMap<Symbol, (T, References)>,
    closures: &'a MutMap<Symbol, References>,
) -> References
where
    T: Debug,
{
    match closures.get(&call_symbol) {
        Some(references) => {
            let mut answer = references.clone();

            visited.insert(call_symbol);

            for closed_over_local in references.lookups.iter() {
                if !visited.contains(&closed_over_local) {
                    let other_refs =
                        references_from_local(*closed_over_local, visited, refs_by_def, closures);

                    answer = answer.union(other_refs);
                }

                answer.lookups.insert(closed_over_local.clone());
            }

            for call in references.calls.iter() {
                if !visited.contains(&call) {
                    let other_refs = references_from_call(*call, visited, refs_by_def, closures);

                    answer = answer.union(other_refs);
                }

                answer.calls.insert(*call);
            }

            answer
        }
        None => {
            // If the call symbol was not in the closure map, that means we're calling a non-function and
            // will get a type mismatch later. For now, assume no references as a result of the "call."
            References::new()
        }
    }
}

fn canonicalize_fields<'a>(
    env: &mut Env<'a>,
    var_store: &VarStore,
    scope: &mut Scope,
    fields: &'a [Located<ast::AssignedField<'a, ast::Expr<'a>>>],
) -> (SendMap<Lowercase, Field>, Output) {
    let mut can_fields = SendMap::default();
    let mut output = Output::default();

    for loc_field in fields.iter() {
        let (label, field_expr, field_out, field_var) =
            canonicalize_field(env, var_store, scope, &loc_field.value, loc_field.region);

        let field = Field {
            var: field_var,
            region: loc_field.region,
            loc_expr: Box::new(field_expr),
        };

        can_fields.insert(label, field);

        output.references = output.references.union(field_out.references);
    }

    (can_fields, output)
}

fn canonicalize_field<'a>(
    env: &mut Env<'a>,
    var_store: &VarStore,
    scope: &mut Scope,
    field: &'a ast::AssignedField<'a, ast::Expr<'a>>,
    region: Region,
) -> (Lowercase, Located<Expr>, Output, Variable) {
    use crate::parse::ast::AssignedField::*;

    match field {
        // Both a label and a value, e.g. `{ name: "blah" }`
        LabeledValue(label, _, loc_expr) => {
            let field_var = var_store.fresh();
            let (loc_can_expr, output) =
                canonicalize_expr(env, var_store, scope, loc_expr.region, &loc_expr.value);

            (
                Lowercase::from(label.value),
                loc_can_expr,
                output,
                field_var,
            )
        }

        // A label with no value, e.g. `{ name }` (this is sugar for { name: name })
        LabelOnly(_) => {
            panic!("Somehow a LabelOnly record field was not desugared!");
        }

        SpaceBefore(sub_field, _) | SpaceAfter(sub_field, _) => {
            canonicalize_field(env, var_store, scope, sub_field, region)
        }

        Malformed(_string) => {
            panic!("TODO canonicalize malformed record field");
        }
    }
}

fn canonicalize_lookup(
    env: &mut Env<'_>,
    scope: &mut Scope,
    module_name: &str,
    ident: &str,
    region: Region,
) -> (Expr, Output) {
    use Expr::*;

    let mut output = Output::default();
    let can_expr = if module_name.is_empty() {
        // Since module_name was empty, this is an unqualified var.
        // Look it up in scope!
        match scope.lookup(&(*ident).into(), region) {
            Ok(symbol) => {
                output.references.lookups.insert(symbol);

                Var(symbol)
            }
            Err(problem) => {
                env.problem(Problem::RuntimeError(problem.clone()));

                RuntimeError(problem)
            }
        }
    } else {
        // Since module_name was nonempty, this is a qualified var.
        // Look it up in the env!
        match env.qualified_lookup(module_name, ident, region) {
            Ok(symbol) => Var(symbol),
            Err(problem) => {
                // Either the module wasn't imported, or
                // it was imported but it doesn't expose this ident.
                env.problem(Problem::RuntimeError(problem.clone()));

                RuntimeError(problem)
            }
        }
    };

    // If it's valid, this ident should be in scope already.

    (can_expr, output)
}<|MERGE_RESOLUTION|>--- conflicted
+++ resolved
@@ -431,17 +431,7 @@
 
             let mut can_branches = Vec::with_capacity(branches.len());
 
-<<<<<<< HEAD
-            for (loc_branch, loc_expr) in branches {
-=======
             for branch in branches {
-                let mut shadowable_idents = scope.idents.clone();
-
-                let loc_first_pattern = &branch.patterns.first().unwrap();
-
-                remove_idents(&loc_first_pattern.value, &mut shadowable_idents);
-
->>>>>>> 58f780bb
                 let (can_when_pattern, loc_can_expr, branch_references) = canonicalize_when_branch(
                     env,
                     var_store,
@@ -653,13 +643,8 @@
     var_store: &VarStore,
     scope: &Scope,
     region: Region,
-<<<<<<< HEAD
-    loc_pattern_and_guard: &'a parse::ast::WhenPattern,
+    loc_pattern: &Located<ast::Pattern<'a>>,
     loc_expr: &'a Located<ast::Expr<'a>>,
-=======
-    loc_pattern: &Located<ast::Pattern<'a>>,
-    loc_expr: &Located<ast::Expr<'a>>,
->>>>>>> 58f780bb
     output: &mut Output,
 ) -> (Located<Pattern>, Located<Expr>, References) {
     // Each case branch gets a new scope for canonicalization.
@@ -668,23 +653,6 @@
     let original_scope = scope;
     let mut scope = original_scope.clone();
 
-<<<<<<< HEAD
-    let loc_pattern = loc_pattern_and_guard;
-=======
-    // Exclude the current ident from shadowable_idents; you can't shadow yourself!
-    // (However, still include it in scope, because you *can* recursively refer to yourself.)
-    let mut shadowable_idents = scope.idents.clone();
-    remove_idents(&loc_pattern.value, &mut shadowable_idents);
-
-    // Patterns introduce new idents to the scope!
-    // Add the defined identifiers to scope. If there's a collision, it means there
-    // was shadowing, which will be handled later.
-    let defined_idents: Vector<(Ident, (Symbol, Region))> =
-        idents_from_patterns(std::iter::once(loc_pattern), &scope);
-
-    scope.idents = union_pairs(scope.idents, defined_idents.iter());
->>>>>>> 58f780bb
-
     let (can_expr, branch_output) =
         canonicalize_expr(env, var_store, &mut scope, region, &loc_expr.value);
 
@@ -707,14 +675,8 @@
         var_store,
         &mut scope,
         WhenBranch,
-<<<<<<< HEAD
-        &loc_pattern.pattern.value,
-        loc_pattern.pattern.region,
-=======
         &loc_pattern.value,
         loc_pattern.region,
-        &mut shadowable_idents,
->>>>>>> 58f780bb
     );
 
     (loc_can_pattern, can_expr, branch_output.references)
