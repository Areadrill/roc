--- conflicted
+++ resolved
@@ -926,16 +926,8 @@
             LineComment(comment) => {
                 buf.push('#');
                 buf.push_str(comment);
-<<<<<<< HEAD
-                buf.push('\n');
-
-                for _ in 0..indent {
-                    buf.push(' ');
-                }
-=======
 
                 newline(&mut buf, indent);
->>>>>>> ac5fb11a
             }
         }
     }
