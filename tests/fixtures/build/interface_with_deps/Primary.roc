--- conflicted
+++ resolved
@@ -1,10 +1,6 @@
 interface Primary
     exposes [ blah2, blah3, str, alwaysThree, identity, z, w, succeed, map, yay ]
-<<<<<<< HEAD
-    imports [ Dep1, Dep2.{ two, foo }, Dep3.Blah.{ bar }, Result ]
-=======
     imports [ Dep1, Dep2.{ two, foo }, Dep3.Blah.{ bar }, Res ]
->>>>>>> e2f18eb6
 
 blah2 = Dep2.two
 blah3 = bar
